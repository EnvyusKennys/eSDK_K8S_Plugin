/*
 Copyright (c) Huawei Technologies Co., Ltd. 2021-2021. All rights reserved.

 Licensed under the Apache License, Version 2.0 (the "License");
 you may not use this file except in compliance with the License.
 You may obtain a copy of the License at
      http://www.apache.org/licenses/LICENSE-2.0
 Unless required by applicable law or agreed to in writing, software
 distributed under the License is distributed on an "AS IS" BASIS,
 WITHOUT WARRANTIES OR CONDITIONS OF ANY KIND, either express or implied.
 See the License for the specific language governing permissions and
 limitations under the License.
*/

// Package plugin provide storage function
package plugin

import (
	"errors"
	"fmt"
	"net"
	"strings"
	"sync"

<<<<<<< HEAD
	"connector"
	"proto"
	"storage/fusionstorage/attacher"
	"storage/fusionstorage/client"
	"storage/fusionstorage/volume"

	"utils"
	"utils/log"
=======
	"github.com/Huawei/eSDK_K8S_Plugin/src/connector"
	"github.com/Huawei/eSDK_K8S_Plugin/src/proto"
	"github.com/Huawei/eSDK_K8S_Plugin/src/storage/fusionstorage/attacher"
	"github.com/Huawei/eSDK_K8S_Plugin/src/storage/fusionstorage/client"
	"github.com/Huawei/eSDK_K8S_Plugin/src/storage/fusionstorage/volume"

	"github.com/Huawei/eSDK_K8S_Plugin/src/utils"
	"github.com/Huawei/eSDK_K8S_Plugin/src/utils/log"
>>>>>>> 0502e69b
)

type FusionStorageSanPlugin struct {
	FusionStoragePlugin
	hosts    map[string]string
	protocol string
	portals  []string
	alua     map[string]interface{}

	storageOnline bool
	clientCount   int
	clientMutex   sync.Mutex
}

func init() {
	RegPlugin("fusionstorage-san", &FusionStorageSanPlugin{})
}

func (p *FusionStorageSanPlugin) NewPlugin() Plugin {
	return &FusionStorageSanPlugin{
		hosts: make(map[string]string),
	}
}

func (p *FusionStorageSanPlugin) Init(config, parameters map[string]interface{}, keepLogin bool) error {
	protocol, exist := parameters["protocol"].(string)
	if !exist {
		log.Errorf("protocol must be configured in backend %v", parameters)
		return errors.New("protocol must be configured")
	}

	portals, exist := parameters["portals"].([]interface{})
	if !exist || len(portals) == 0 {
		log.Errorf("portals must be configured in backend %v", parameters)
		return errors.New("portals must be configured")
	}

	if strings.ToLower(protocol) == "scsi" {
		scsi := portals[0].(map[string]interface{})
		for k, v := range scsi {
			manageIP := v.(string)
			ip := net.ParseIP(manageIP)
			if ip == nil {
				return fmt.Errorf("Manage IP %s of host %s is invalid", manageIP, k)
			}

			p.hosts[k] = manageIP
		}

		p.protocol = "scsi"
	} else if strings.ToLower(protocol) == "iscsi" {
		portals, err := proto.VerifyIscsiPortals(portals)
		if err != nil {
			return err
		}

		p.portals = portals
		p.protocol = "iscsi"
		p.alua, _ = parameters["ALUA"].(map[string]interface{})
	} else {
		msg := fmt.Sprintf("protocol %s configured is error. Just support iscsi and scsi", protocol)
		log.Errorln(msg)
		return errors.New(msg)
	}

	err := p.init(config, keepLogin)
	if err != nil {
		return err
	}

	return nil
}

func (p *FusionStorageSanPlugin) getParams(name string, parameters map[string]interface{}) (map[string]interface{}, error) {
	params := map[string]interface{}{
		"name":     name,
		"capacity": utils.RoundUpSize(parameters["size"].(int64), CAPACITY_UNIT),
	}

	paramKeys := []string{
		"storagepool",
		"cloneFrom",
		"sourceSnapshotName",
		"sourceVolumeName",
		"snapshotParentId",
		"qos",
	}

	for _, key := range paramKeys {
		if v, exist := parameters[key].(string); exist && v != "" {
			params[strings.ToLower(key)] = v
		}
	}

	return params, nil
}

func (p *FusionStorageSanPlugin) CreateVolume(name string, parameters map[string]interface{}) (utils.Volume, error) {
	size, ok := parameters["size"].(int64)
	// for fusionStorage block, the unit is MiB
	if !ok || !utils.IsCapacityAvailable(size, CAPACITY_UNIT) {
		msg := fmt.Sprintf("Create Volume: the capacity %d is not an integer multiple of %d.",
			size, CAPACITY_UNIT)
		log.Errorln(msg)
		return nil, errors.New(msg)
	}
	params, err := p.getParams(name, parameters)
	if err != nil {
		return nil, err
	}

	san := volume.NewSAN(p.cli)
	volObj, err := san.Create(params)
	if err != nil {
		return nil, err
	}

	return volObj, nil
}

func (p *FusionStorageSanPlugin) DeleteVolume(name string) error {
	san := volume.NewSAN(p.cli)
	return san.Delete(name)
}

func (p *FusionStorageSanPlugin) ExpandVolume(name string, size int64) (bool, error) {
	// for fusionStorage block, the unit is MiB
	if !utils.IsCapacityAvailable(size, CAPACITY_UNIT) {
		msg := fmt.Sprintf("Expand Volume: the capacity %d is not an integer multiple of %d.",
			size, CAPACITY_UNIT)
		log.Errorln(msg)
		return false, errors.New(msg)
	}
	san := volume.NewSAN(p.cli)
	newSize := utils.TransVolumeCapacity(size, CAPACITY_UNIT)
	isAttach, err := san.Expand(name, newSize)
	return isAttach, err
}

func (p *FusionStorageSanPlugin) DetachVolume(name string, parameters map[string]interface{}) error {
	localAttacher := attacher.NewAttacher(p.cli, p.protocol, "csi", p.portals, p.hosts, p.alua)
	_, err := localAttacher.ControllerDetach(name, parameters)
	if err != nil {
		log.Errorf("Detach volume %s error: %v", name, err)
		return err
	}

	return nil
}

func (p *FusionStorageSanPlugin) mutexGetClient() (*client.Client, error) {
	p.clientMutex.Lock()
	var err error
	if !p.storageOnline || p.clientCount == 0 {
		err = p.cli.Login()
		p.storageOnline = err == nil
		if err == nil {
			p.clientCount++
		}
	} else {
		p.clientCount++
	}

	p.clientMutex.Unlock()
	return p.cli, err
}

func (p *FusionStorageSanPlugin) getClient() (*client.Client, error) {
	return p.mutexGetClient()
}

func (p *FusionStorageSanPlugin) mutexReleaseClient(plugin *FusionStorageSanPlugin, cli *client.Client) {
	plugin.clientMutex.Lock()
	defer plugin.clientMutex.Unlock()
	plugin.clientCount--
	if plugin.clientCount == 0 {
		cli.Logout()
		p.storageOnline = false
	}
}
<<<<<<< HEAD

func (p *FusionStorageSanPlugin) releaseClient(cli *client.Client) {
	if p.storageOnline {
		p.mutexReleaseClient(p, cli)
	}
}

=======

func (p *FusionStorageSanPlugin) releaseClient(cli *client.Client) {
	if p.storageOnline {
		p.mutexReleaseClient(p, cli)
	}
}

>>>>>>> 0502e69b
func (p *FusionStorageSanPlugin) getStageVolumeInfo(name string, parameters map[string]interface{}) (
	*connector.ConnectInfo, error) {
	cli, err := p.getClient()
	if err != nil {
		return nil, err
	}
	defer p.releaseClient(cli)

	localAttacher := attacher.NewAttacher(cli, p.protocol, "csi", p.portals, p.hosts, p.alua)
	connectInfo, err := localAttacher.NodeStage(name, parameters)
	if err != nil {
		log.Errorf("Stage volume %s error: %v", name, err)
		return nil, err
	}

	return connectInfo, nil
}

func (p *FusionStorageSanPlugin) StageVolume(name string, parameters map[string]interface{}) error {
	connectInfo, err := p.getStageVolumeInfo(name, parameters)
	if err != nil {
		return err
	}

	devPath, err := p.lunConnectVolume(connectInfo)
	if err != nil {
		return err
	}

	return p.lunStageVolume(name, devPath, parameters)
}

func (p *FusionStorageSanPlugin) getUnStageVolumeInfo(name string, parameters map[string]interface{}) (
	*connector.DisConnectInfo, error) {
	cli, err := p.getClient()
	if err != nil {
		return nil, err
	}
	defer p.releaseClient(cli)

	localAttacher := attacher.NewAttacher(cli, p.protocol, "csi", p.portals, p.hosts, p.alua)
	disconnectInfo, err := localAttacher.NodeUnstage(name, parameters)
	if err != nil {
		log.Errorf("Unstage volume %s error: %v", name, err)
		return nil, err
	}

	return disconnectInfo, nil
}

func (p *FusionStorageSanPlugin) UnstageVolume(name string, parameters map[string]interface{}) error {
	err := p.unstageVolume(name, parameters)
	if err != nil {
		return err
	}

	disconnectInfo, err := p.getUnStageVolumeInfo(name, parameters)
	if err != nil {
		return err
	}

	if disconnectInfo == nil {
		return nil
	}

	return p.lunDisconnectVolume(disconnectInfo)
}

func (p *FusionStorageSanPlugin) UpdateBackendCapabilities() (map[string]interface{}, error) {
	capabilities := map[string]interface{}{
		"SupportThin":  true,
		"SupportThick": false,
		"SupportQoS":   true,
		"SupportClone": true,
	}

	return capabilities, nil
}

func (p *FusionStorageSanPlugin) NodeExpandVolume(name, volumePath string) error {
	cli, err := p.getClient()
	if err != nil {
		return err
	}
	defer p.releaseClient(cli)

	lun, err := cli.GetVolumeByName(name)
	if err != nil {
		log.Errorf("Get lun %s error: %v", name, err)
		return err
	}
	if lun == nil {
		msg := fmt.Sprintf("LUN %s to expand doesn't exist", name)
		log.Errorln(msg)
		return errors.New(msg)
	}

	wwn := lun["wwn"].(string)
	err = connector.ResizeBlock(wwn)
	if err != nil {
		log.Errorf("Lun %s resize error: %v", wwn, err)
		return err
	}

	err = connector.ResizeMountPath(volumePath)
	if err != nil {
		log.Errorf("MountPath %s resize error: %v", volumePath, err)
		return err
	}

	return nil
}

func (p *FusionStorageSanPlugin) CreateSnapshot(lunName, snapshotName string) (map[string]interface{}, error) {
	san := volume.NewSAN(p.cli)

	snapshotName = utils.GetFusionStorageSnapshotName(snapshotName)
	snapshot, err := san.CreateSnapshot(lunName, snapshotName)
	if err != nil {
		return nil, err
	}

	return snapshot, nil
}

func (p *FusionStorageSanPlugin) DeleteSnapshot(snapshotParentId, snapshotName string) error {
	san := volume.NewSAN(p.cli)

	snapshotName = utils.GetFusionStorageSnapshotName(snapshotName)
	err := san.DeleteSnapshot(snapshotName)
	if err != nil {
		return err
	}

	return nil
}<|MERGE_RESOLUTION|>--- conflicted
+++ resolved
@@ -22,16 +22,6 @@
 	"strings"
 	"sync"
 
-<<<<<<< HEAD
-	"connector"
-	"proto"
-	"storage/fusionstorage/attacher"
-	"storage/fusionstorage/client"
-	"storage/fusionstorage/volume"
-
-	"utils"
-	"utils/log"
-=======
 	"github.com/Huawei/eSDK_K8S_Plugin/src/connector"
 	"github.com/Huawei/eSDK_K8S_Plugin/src/proto"
 	"github.com/Huawei/eSDK_K8S_Plugin/src/storage/fusionstorage/attacher"
@@ -40,7 +30,6 @@
 
 	"github.com/Huawei/eSDK_K8S_Plugin/src/utils"
 	"github.com/Huawei/eSDK_K8S_Plugin/src/utils/log"
->>>>>>> 0502e69b
 )
 
 type FusionStorageSanPlugin struct {
@@ -221,7 +210,6 @@
 		p.storageOnline = false
 	}
 }
-<<<<<<< HEAD
 
 func (p *FusionStorageSanPlugin) releaseClient(cli *client.Client) {
 	if p.storageOnline {
@@ -229,15 +217,6 @@
 	}
 }
 
-=======
-
-func (p *FusionStorageSanPlugin) releaseClient(cli *client.Client) {
-	if p.storageOnline {
-		p.mutexReleaseClient(p, cli)
-	}
-}
-
->>>>>>> 0502e69b
 func (p *FusionStorageSanPlugin) getStageVolumeInfo(name string, parameters map[string]interface{}) (
 	*connector.ConnectInfo, error) {
 	cli, err := p.getClient()
