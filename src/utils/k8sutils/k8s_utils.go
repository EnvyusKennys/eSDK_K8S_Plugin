/*
 Copyright (c) Huawei Technologies Co., Ltd. 2021-2021. All rights reserved.

 Licensed under the Apache License, Version 2.0 (the "License");
 you may not use this file except in compliance with the License.
 You may obtain a copy of the License at
      http://www.apache.org/licenses/LICENSE-2.0
 Unless required by applicable law or agreed to in writing, software
 distributed under the License is distributed on an "AS IS" BASIS,
 WITHOUT WARRANTIES OR CONDITIONS OF ANY KIND, either express or implied.
 See the License for the specific language governing permissions and
 limitations under the License.
*/

// Package k8sutils provides Kubernetes utilities
package k8sutils

import (
	"errors"
	"fmt"
	"regexp"
	"strings"
	"time"

	"github.com/Huawei/eSDK_K8S_Plugin/src/utils/log"
	corev1 "k8s.io/api/core/v1"
	metav1 "k8s.io/apimachinery/pkg/apis/meta/v1"
	"k8s.io/client-go/kubernetes"
	"k8s.io/client-go/rest"
	"k8s.io/client-go/tools/clientcmd"
	"utils/log"
)

const (
	// TopologyPrefix supported by CSI plugin
	TopologyPrefix = "topology.kubernetes.io"
	// ProtocolTopologyPrefix supported by CSI plugin
	ProtocolTopologyPrefix = TopologyPrefix + "/protocol."
	topologyRegx           = TopologyPrefix + "/.*"
	// Interval (in miliseconds) between pod get retry with k8s
<<<<<<< HEAD
	podRetryInterval          = 10
=======
	podRetryInterval = 10
>>>>>>> 0502e69b
)

// Interface is a kubernetes utility interface required by CSI plugin to interact with Kubernetes
type Interface interface {
	// GetNodeTopology returns configured kubernetes node's topological labels
	GetNodeTopology(nodeName string) (map[string]string, error)

	// GetVolume returns volumes on the node at K8S side
	GetVolume(nodeName string, driverName string) (map[string]struct{}, error)

	// GetVolumeAttributes returns volume attributes of PV
	GetVolumeAttributes(pvName string) (map[string]string, error)
<<<<<<< HEAD

=======
>>>>>>> 0502e69b
}

type kubeClient struct {
	clientSet *kubernetes.Clientset
}

// NewK8SUtils returns an object of Kubernetes utility interface
func NewK8SUtils(kubeConfig string) (Interface, error) {
	var (
		config    *rest.Config
		clientset *kubernetes.Clientset
		err       error
	)

	if kubeConfig != "" {
		config, err = clientcmd.BuildConfigFromFlags("", kubeConfig)
		if err != nil {
			return nil, err
		}
	} else {
		config, err = rest.InClusterConfig()
		if err != nil {
			return nil, err
		}
	}

	clientset, err = kubernetes.NewForConfig(config)
	if err != nil {
		return nil, err
	}

	return &kubeClient{
		clientSet: clientset,
	}, nil
}

func (k *kubeClient) GetNodeTopology(nodeName string) (map[string]string, error) {
	k8sNode, err := k.getNode(nodeName)
	if err != nil {
		return nil, fmt.Errorf("failed to get node topology with error: %v", err)
	}

	topology := make(map[string]string)
	for key, value := range k8sNode.Labels {
		if match, err := regexp.MatchString(topologyRegx, key); err == nil && match {
			topology[key] = value
		}
	}

	return topology, nil
}

func (k *kubeClient) getNode(nodeName string) (*corev1.Node, error) {
	return k.clientSet.CoreV1().Nodes().Get(nodeName, metav1.GetOptions{})
}

// GetVolume gets all volumes belonging to this node from K8S side
func (k *kubeClient) GetVolume(nodeName string, driverName string) (map[string]struct{}, error) {
	podList, err := k.getPods(nodeName)
	if err != nil {
		return nil, fmt.Errorf("failed to retrieve pod list. %s", err)
	}

	// get PVC list
	pvcList := make(map[string]struct{}, 0)
	for _, pod := range podList.Items {
		for _, volume := range pod.Spec.Volumes {
			if volume.PersistentVolumeClaim != nil {
				pvcList[volume.PersistentVolumeClaim.ClaimName+"@"+pod.Namespace] = struct{}{}
			}
		}
	}

	k8sVolumeHandles := make(map[string]struct{})
	errChan := make(chan error)
	pvChan := make(chan *corev1.PersistentVolume)
	defer func() {
		close(errChan)
		close(pvChan)
	}()
	// aggregate all volume information
	for claimName := range pvcList {
		pvcInfo := strings.Split(claimName, "@")
		go func(claimName string, namespace string,
			volChan chan<- *corev1.PersistentVolume,
			errorChan chan<- error) {
			vol, err := k.getPVByPVCName(namespace, claimName)
			if err != nil {
				errorChan <- err
				return
			}
			volChan <- vol
		}(pvcInfo[0], pvcInfo[1], pvChan, errChan)
	}

	var volumeError error
	for i := 0; i < len(pvcList); i++ {
		select {
		case err := <-errChan:
			volumeError = err
		case volume := <-pvChan:
			if driverName == volume.Spec.PersistentVolumeSource.CSI.Driver {
				k8sVolumeHandles[volume.Spec.PersistentVolumeSource.CSI.VolumeHandle] = struct{}{}
			}
		}
	}

	if volumeError != nil {
		return nil, volumeError
	}

	log.Infof("PV list from k8s side for the node %s:  %v", nodeName, k8sVolumeHandles)
	return k8sVolumeHandles, nil
}

func (k *kubeClient) getPods(nodeName string) (*corev1.PodList, error) {
	var (
		podList *corev1.PodList
		err     error
	)
	// get pods with retry
	for i := 0; i < 5; i++ {
		podList, err = k.clientSet.CoreV1().Pods("").
			List(metav1.ListOptions{FieldSelector: "spec.nodeName=" + nodeName})
		if err == nil {
			break
		}
		time.Sleep(podRetryInterval * time.Millisecond)
	}
	return podList, err
}

func (k *kubeClient) getPVByPVCName(namespace string,
	claimName string) (*corev1.PersistentVolume, error) {
	pvc, err := k.clientSet.CoreV1().
		PersistentVolumeClaims(namespace).
		Get(claimName, metav1.GetOptions{})
	if err != nil {
		return nil, fmt.Errorf("failed to retrieve pvc. %s", err)
	}

	pv, err := k.clientSet.CoreV1().
		PersistentVolumes().
		Get(pvc.Spec.VolumeName, metav1.GetOptions{})
	if err != nil {
		return nil, fmt.Errorf("failed to retrieve volume. %s", err)

	}

	return pv, nil
}

func (k *kubeClient) getPVByName(name string) (*corev1.PersistentVolume, error) {
	return k.clientSet.CoreV1().
		PersistentVolumes().
		Get(name, metav1.GetOptions{})
}

// GetVolumeAttributes returns volume attributes of PV
func (k *kubeClient) GetVolumeAttributes(pvName string) (map[string]string, error) {
	pv, err := k.getPVByName(pvName)
	if err != nil {
		return nil, err
	}

	if pv.Spec.CSI == nil {
		return nil, errors.New("CSI volume attribute missing from PV")
	}

	return pv.Spec.CSI.VolumeAttributes, nil
}<|MERGE_RESOLUTION|>--- conflicted
+++ resolved
@@ -28,7 +28,6 @@
 	"k8s.io/client-go/kubernetes"
 	"k8s.io/client-go/rest"
 	"k8s.io/client-go/tools/clientcmd"
-	"utils/log"
 )
 
 const (
@@ -38,11 +37,7 @@
 	ProtocolTopologyPrefix = TopologyPrefix + "/protocol."
 	topologyRegx           = TopologyPrefix + "/.*"
 	// Interval (in miliseconds) between pod get retry with k8s
-<<<<<<< HEAD
-	podRetryInterval          = 10
-=======
 	podRetryInterval = 10
->>>>>>> 0502e69b
 )
 
 // Interface is a kubernetes utility interface required by CSI plugin to interact with Kubernetes
@@ -55,10 +50,6 @@
 
 	// GetVolumeAttributes returns volume attributes of PV
 	GetVolumeAttributes(pvName string) (map[string]string, error)
-<<<<<<< HEAD
-
-=======
->>>>>>> 0502e69b
 }
 
 type kubeClient struct {
