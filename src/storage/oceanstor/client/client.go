package client

import (
	"bytes"
	"crypto/tls"
	"encoding/json"
	"errors"
	"fmt"
	"io"
	"io/ioutil"
	"net/http"
	"net/http/cookiejar"
	URL "net/url"
	"regexp"
	"strconv"
	"strings"
	"sync"
	"time"

	"github.com/Huawei/eSDK_K8S_Plugin/src/utils"
	"github.com/Huawei/eSDK_K8S_Plugin/src/utils/log"
)

const (
	OBJECT_NOT_EXIST             int64 = 1077948996
	OBJECT_ID_NOT_UNIQUE         int64 = 1077948997
	LUN_ALREADY_IN_GROUP         int64 = 1077936862
	HOSTGROUP_NOT_IN_MAPPING     int64 = 1073804552
	LUNGROUP_NOT_IN_MAPPING      int64 = 1073804554
	HOSTGROUP_ALREADY_IN_MAPPING int64 = 1073804556
	LUNGROUP_ALREADY_IN_MAPPING  int64 = 1073804560
	HOST_ALREADY_IN_HOSTGROUP    int64 = 1077937501
	HOST_NOT_IN_HOSTGROUP        int64 = 1073745412
	OBJECT_NAME_ALREADY_EXIST    int64 = 1077948993
	HOST_NOT_EXIST               int64 = 1077937498
	HOSTGROUP_NOT_EXIST          int64 = 1077937500
	LUN_NOT_EXIST                int64 = 1077936859
	MAPPING_NOT_EXIST            int64 = 1077951819
	FILESYSTEM_NOT_EXIST         int64 = 1073752065
	SHARE_NOT_EXIST              int64 = 1077939717
	SHARE_PATH_INVALID           int64 = 1077939729
	SHARE_ALREADY_EXIST          int64 = 1077939724
	SHARE_PATH_ALREADY_EXIST     int64 = 1077940500
	LUNCOPY_NOT_EXIST            int64 = 1077950183
	CLONEPAIR_NOT_EXIST          int64 = 1073798147
	LUN_SNAPSHOT_NOT_EXIST       int64 = 1077937880
	SNAPSHOT_NOT_ACTIVATED       int64 = 1077937891
	FS_SNAPSHOT_NOT_EXIST        int64 = 1073754118
	REPLICATION_NOT_EXIST        int64 = 1077937923
	HYPERMETRO_NOT_EXIST         int64 = 1077674242
	SNAPSHOT_PARENT_NOT_EXIST    int64 = 1073754117
	SMARTQOS_ALREADY_EXIST       int64 = 1077948993
	SYSTEM_BUSY                  int64 = 1077949006
	MSG_TIME_OUT                 int64 = 1077949001
	DEFAULT_PARALLEL_COUNT       int   = 50
	MAX_PARALLEL_COUNT           int   = 1000
	MIN_PARALLEL_COUNT           int   = 20
	GET_INFO_WAIT_INTERNAL             = 10
	exceedFSCapacityUpper        int64 = 1073844377
	lessFSCapacityLower          int64 = 1073844376
	parameterIncorrect           int64 = 50331651
)

var (
	LOG_FILTER = map[string]map[string]bool{
		"POST": map[string]bool{
			"/xx/sessions": true,
		},
		"GET": map[string]bool{
			"/storagepool":     true,
			"/license/feature": true,
		},
	}

	LOG_REGEX_FILTER = map[string][]string{
		"GET": {
			`/vstore_pair\?filter=ID`,
		},
	}

	clientSemaphore *utils.Semaphore
)

func logFilter(method, url string) bool {
	if filter, exist := LOG_FILTER[method]; exist && filter[url] {
		return true
	}

	if filter, exist := LOG_REGEX_FILTER[method]; exist {
		for _, k := range filter {
			match, err := regexp.MatchString(k, url)
			if err == nil && match {
				return true
			}
		}
	}

	return false
}

type Client struct {
	url        string
	urls       []string
	user       string
	password   string
	deviceid   string
	token      string
	client     *http.Client
	vstoreName string

	reloginMutex sync.Mutex
}

type Response struct {
	Error map[string]interface{} `json:"error"`
	Data  interface{}            `json:"data,omitempty"`
}

func NewClient(urls []string, user, password, vstoreName, parallelNum string) *Client {
	var err error
	var parallelCount int

	if len(parallelNum) > 0 {
		parallelCount, err = strconv.Atoi(parallelNum)
		if err != nil || parallelCount > MAX_PARALLEL_COUNT || parallelCount < MIN_PARALLEL_COUNT {
			log.Warningf("The config parallelNum %d is invalid, set it to the default value %d", parallelCount, DEFAULT_PARALLEL_COUNT)
			parallelCount = DEFAULT_PARALLEL_COUNT
		}
	} else {
		parallelCount = DEFAULT_PARALLEL_COUNT
	}

	log.Infof("Init parallel count is %d", parallelCount)
	clientSemaphore = utils.NewSemaphore(parallelCount)
	return &Client{
		urls:       urls,
		user:       user,
		password:   password,
		vstoreName: vstoreName,
	}
}

func (cli *Client) call(method string, url string, data map[string]interface{}) (Response, error) {
	var r Response
	var err error

	r, err = cli.baseCall(method, url, data)
	if (err != nil && err.Error() == "unconnected") ||
		(r.Error != nil && int64(r.Error["code"].(float64)) == -401) {
		// Current connection fails, try to relogin to other urls if exist,
		// if relogin success, resend the request again.
		log.Infof("Try to relogin and resend request method: %s, url: %s", method, url)

		err = cli.reLogin()
		if err == nil {
			r, err = cli.baseCall(method, url, data)
		}
	}

	return r, err
}

func (cli *Client) getRequest(method string, url string, data map[string]interface{}) (*http.Request, error) {
	var req *http.Request
	var err error

	reqUrl := cli.url
	if cli.deviceid != "" {
		reqUrl += "/" + cli.deviceid
	}
	reqUrl += url

	var reqBody io.Reader

	if data != nil {
		reqBytes, err := json.Marshal(data)
		if err != nil {
			log.Errorf("json.Marshal data %v error: %v", data, err)
			return req, err
		}
		reqBody = bytes.NewReader(reqBytes)
	}

	req, err = http.NewRequest(method, reqUrl, reqBody)
	if err != nil {
		log.Errorf("Construct http request error: %s", err.Error())
		return req, err
	}

	req.Header.Set("Connection", "keep-alive")
	req.Header.Set("Content-Type", "application/json")

	if cli.token != "" {
		req.Header.Set("iBaseToken", cli.token)
	}

	return req, nil
}

func (cli *Client) baseCall(method string, url string, data map[string]interface{}) (Response, error) {
	var r Response
	var req *http.Request
	var err error

	reqUrl := cli.url
	reqUrl += url

	if url != "/xx/sessions" && url != "/sessions" {
		cli.reloginMutex.Lock()
		req, err = cli.getRequest(method, url, data)
		cli.reloginMutex.Unlock()
	} else {
		req, err = cli.getRequest(method, url, data)
	}

	if err != nil {
		return r, err
	}

	if !logFilter(method, url) {
		log.Infof("Request method: %s, url: %s, body: %v", method, reqUrl, data)
	}

	clientSemaphore.Acquire()
	defer clientSemaphore.Release()

	resp, err := cli.client.Do(req)
	if err != nil {
		log.Errorf("Send request method: %s, url: %s, error: %v", method, reqUrl, err)
		return r, errors.New("unconnected")
	}

	defer resp.Body.Close()

	body, err := ioutil.ReadAll(resp.Body)
	if err != nil {
		log.Errorf("Read response data error: %v", err)
		return r, err
	}

	if !logFilter(method, url) {
		log.Infof("Response method: %s, url: %s, body: %s", method, reqUrl, body)
	}

	err = json.Unmarshal(body, &r)
	if err != nil {
		log.Errorf("json.Unmarshal data %s error: %v", body, err)
		return r, err
	}

	return r, nil
}

func (cli *Client) get(url string) (Response, error) {
	return cli.call("GET", url, nil)
}

func (cli *Client) post(url string, data map[string]interface{}) (Response, error) {
	return cli.call("POST", url, data)
}

func (cli *Client) put(url string, data map[string]interface{}) (Response, error) {
	return cli.call("PUT", url, data)
}

func (cli *Client) delete(url string, data map[string]interface{}) (Response, error) {
	return cli.call("DELETE", url, data)
}

func (cli *Client) DuplicateClient() *Client {
	dup := *cli

	dup.urls = make([]string, len(cli.urls))
	copy(dup.urls, cli.urls)

	dup.client = nil

	return &dup
}

func (cli *Client) Login() error {
	var resp Response
	var err error

	jar, _ := cookiejar.New(nil)
	cli.client = &http.Client{
		Transport: &http.Transport{
			TLSClientConfig: &tls.Config{InsecureSkipVerify: true},
		},
		Jar:     jar,
		Timeout: 60 * time.Second,
	}

	data := map[string]interface{}{
		"username": cli.user,
		"password": cli.password,
		"scope":    "0",
	}

	if len(cli.vstoreName) > 0 {
		data["vstorename"] = cli.vstoreName
	}

	cli.deviceid = ""
	cli.token = ""
	for i, url := range cli.urls {
		cli.url = url + "/deviceManager/rest"

		log.Infof("Try to login %s", cli.url)
		resp, err = cli.baseCall("POST", "/xx/sessions", data)
		if err == nil {
			/* Sort the login url to the last slot of san addresses, so that
			   if this connection error, next time will try other url first. */
			cli.urls[i], cli.urls[len(cli.urls)-1] = cli.urls[len(cli.urls)-1], cli.urls[i]
			break
		} else if err.Error() != "unconnected" {
			log.Errorf("Login %s error", cli.url)
			break
		}

		log.Warningf("Login %s error due to connection failure, gonna try another url", cli.url)
	}

	if err != nil {
		return err
	}

	code := int64(resp.Error["code"].(float64))
	if code != 0 {
		msg := fmt.Sprintf("Login %s error: %+v", cli.url, resp)
		return errors.New(msg)
	}

	respData := resp.Data.(map[string]interface{})
	cli.deviceid = respData["deviceid"].(string)
	cli.token = respData["iBaseToken"].(string)

	log.Infof("Login %s success", cli.url)
	return nil
}

func (cli *Client) Logout() {
	resp, err := cli.baseCall("DELETE", "/sessions", nil)
	if err != nil {
		log.Warningf("Logout %s error: %v", cli.url, err)
		return
	}

	code := int64(resp.Error["code"].(float64))
	if code != 0 {
		log.Warningf("Logout %s error: %d", cli.url, code)
		return
	}

	log.Infof("Logout %s success", cli.url)
}

func (cli *Client) reLogin() error {
	oldToken := cli.token

	cli.reloginMutex.Lock()
	defer cli.reloginMutex.Unlock()

	if cli.token != "" && oldToken != cli.token {
		// Coming here indicates other thread had already done relogin, so no need to relogin again
		return nil
	} else if cli.token != "" {
		cli.Logout()
	}

	err := cli.Login()
	if err != nil {
		log.Errorf("Try to relogin error: %v", err)
		return err
	}

	return nil
}

func (cli *Client) GetvStoreName() string {
	return cli.vstoreName
}

func (cli *Client) GetLunByName(name string) (map[string]interface{}, error) {
	url := fmt.Sprintf("/lun?filter=NAME::%s&range=[0-100]", name)
	resp, err := cli.get(url)
	if err != nil {
		return nil, err
	}

	code := int64(resp.Error["code"].(float64))
	if code != 0 {
		msg := fmt.Sprintf("Get lun %s info error: %d", name, code)
		return nil, errors.New(msg)
	}

	if resp.Data == nil {
		log.Infof("Lun %s does not exist", name)
		return nil, nil
	}

	respData := resp.Data.([]interface{})
	if len(respData) <= 0 {
		log.Infof("Lun %s does not exist", name)
		return nil, nil
	}

	lun := respData[0].(map[string]interface{})
	return lun, nil
}

func (cli *Client) GetLunByID(id string) (map[string]interface{}, error) {
	url := fmt.Sprintf("/lun/%s", id)
	resp, err := cli.get(url)
	if err != nil {
		return nil, err
	}

	code := int64(resp.Error["code"].(float64))
	if code != 0 {
		msg := fmt.Sprintf("Get lun %s info error: %d", id, code)
		return nil, errors.New(msg)
	}

	lun := resp.Data.(map[string]interface{})
	return lun, nil
}

func (cli *Client) AddLunToGroup(lunID string, groupID string) error {
	data := map[string]interface{}{
		"ID":               groupID,
		"ASSOCIATEOBJTYPE": "11",
		"ASSOCIATEOBJID":   lunID,
	}

	resp, err := cli.post("/lungroup/associate", data)
	if err != nil {
		return err
	}

	code := int64(resp.Error["code"].(float64))
	if code == OBJECT_ID_NOT_UNIQUE || code == LUN_ALREADY_IN_GROUP {
		log.Warningf("Lun %s is already in group %s", lunID, groupID)
		return nil
	}
	if code != 0 {
		msg := fmt.Sprintf("Add lun %s to group %s error: %d", lunID, groupID, code)
		return errors.New(msg)
	}

	return nil
}

func (cli *Client) RemoveLunFromGroup(lunID, groupID string) error {
	data := map[string]interface{}{
		"ID":               groupID,
		"ASSOCIATEOBJTYPE": "11",
		"ASSOCIATEOBJID":   lunID,
	}

	resp, err := cli.delete("/lungroup/associate", data)
	if err != nil {
		return err
	}

	code := int64(resp.Error["code"].(float64))
	if code == OBJECT_NOT_EXIST {
		log.Warningf("LUN %s is not in lungroup %s", lunID, groupID)
		return nil
	}
	if code != 0 {
		msg := fmt.Sprintf("Remove lun %s from group %s error: %d", lunID, groupID, code)
		return errors.New(msg)
	}

	return nil
}

func (cli *Client) GetLunGroupByName(name string) (map[string]interface{}, error) {
	url := fmt.Sprintf("/lungroup?filter=NAME::%s", name)
	resp, err := cli.get(url)
	if err != nil {
		return nil, err
	}

	code := int64(resp.Error["code"].(float64))
	if code != 0 {
		msg := fmt.Sprintf("Get lungroup %s info error: %d", name, code)
		return nil, errors.New(msg)
	}

	if resp.Data == nil {
		log.Infof("Lungroup %s does not exist", name)
		return nil, nil
	}

	respData := resp.Data.([]interface{})
	if len(respData) <= 0 {
		log.Infof("Lungroup %s does not exist", name)
		return nil, nil
	}

	group := respData[0].(map[string]interface{})
	return group, nil
}

func (cli *Client) CreateLunGroup(name string) (map[string]interface{}, error) {
	data := map[string]interface{}{
		"NAME":    name,
		"APPTYPE": 0,
	}
	resp, err := cli.post("/lungroup", data)
	if err != nil {
		return nil, err
	}

	code := int64(resp.Error["code"].(float64))
	if code == OBJECT_NAME_ALREADY_EXIST {
		log.Infof("Lungroup %s already exists", name)
		return cli.GetLunGroupByName(name)
	}
	if code != 0 {
		msg := fmt.Sprintf("Create lungroup %s error: %d", name, code)
		return nil, errors.New(msg)
	}

	lunGroup := resp.Data.(map[string]interface{})
	return lunGroup, nil
}

func (cli *Client) DeleteLunGroup(id string) error {
	url := fmt.Sprintf("/lungroup/%s", id)
	resp, err := cli.delete(url, nil)
	if err != nil {
		return err
	}

	code := int64(resp.Error["code"].(float64))
	if code == OBJECT_NOT_EXIST {
		log.Infof("Lungroup %s does not exist while deleting", id)
		return nil
	}
	if code != 0 {
		msg := fmt.Sprintf("Delete lungroup %s error: %d", id, code)
		return errors.New(msg)
	}

	return nil
}

func (cli *Client) QueryAssociateLunGroup(objType int, objID string) ([]interface{}, error) {
	url := fmt.Sprintf("/lungroup/associate?ASSOCIATEOBJTYPE=%d&ASSOCIATEOBJID=%s", objType, objID)
	resp, err := cli.get(url)
	if err != nil {
		return nil, err
	}

	code := int64(resp.Error["code"].(float64))
	if code != 0 {
		return nil, fmt.Errorf("Associate query lungroup by obj %s of type %d error: %d", objID, objType, code)
	}

	if resp.Data == nil {
		log.Infof("Obj %s of type %d doesn't associate to any lungroup", objID, objType)
		return nil, nil
	}

	respData := resp.Data.([]interface{})
	return respData, nil
}

func (cli *Client) CreateLun(params map[string]interface{}) (map[string]interface{}, error) {
	data := map[string]interface{}{
		"NAME":        params["name"].(string),
		"PARENTID":    params["parentid"].(string),
		"CAPACITY":    params["capacity"].(int64),
		"DESCRIPTION": params["description"].(string),
		"ALLOCTYPE":   params["alloctype"].(int),
	}
	if val, ok := params["workloadTypeID"].(string); ok {
		data["WORKLOADTYPEID"] = val
	}

	resp, err := cli.post("/lun", data)
	if err != nil {
		return nil, err
	}

	code := int64(resp.Error["code"].(float64))
	if code == parameterIncorrect {
		return nil, fmt.Errorf("create Lun error. ErrorCode: %d. Reason: The input parameter is incorrect. "+
			"Suggestion: delete current PVC and check the parameter of the storageClass and PVC and try again", code)
	}

	if code != 0 {
		return nil, fmt.Errorf("Create volume %v error: %d", data, code)
	}

	respData := resp.Data.(map[string]interface{})
	return respData, nil
}

func (cli *Client) DeleteLun(id string) error {
	url := fmt.Sprintf("/lun/%s", id)
	resp, err := cli.delete(url, nil)
	if err != nil {
		return err
	}

	code := int64(resp.Error["code"].(float64))
	if code == LUN_NOT_EXIST {
		log.Infof("Lun %s does not exist while deleting", id)
		return nil
	}
	if code != 0 {
		msg := fmt.Sprintf("Delete lun %s error: %d", id, code)
		return errors.New(msg)
	}

	return nil
}

func (cli *Client) GetPoolByName(name string) (map[string]interface{}, error) {
	url := fmt.Sprintf("/storagepool?filter=NAME::%s&range=[0-100]", name)
	resp, err := cli.get(url)
	if err != nil {
		return nil, err
	}

	code := int64(resp.Error["code"].(float64))
	if code != 0 {
		msg := fmt.Sprintf("Get pool %s info error: %d", name, code)
		return nil, errors.New(msg)
	}

	if resp.Data == nil {
		log.Infof("Pool %s does not exist", name)
		return nil, nil
	}

	respData := resp.Data.([]interface{})
	if len(respData) <= 0 {
		log.Infof("Pool %s does not exist", name)
		return nil, nil
	}

	pool := respData[0].(map[string]interface{})
	return pool, nil
}

func (cli *Client) GetAllPools() (map[string]interface{}, error) {
	resp, err := cli.get("/storagepool")
	if err != nil {
		return nil, err
	}

	code := int64(resp.Error["code"].(float64))
	if code != 0 {
		msg := fmt.Sprintf("Get all pools info error: %d", code)
		return nil, errors.New(msg)
	}

	if resp.Data == nil {
		log.Infof("There's no pools exist")
		return nil, nil
	}

	pools := make(map[string]interface{})

	respData := resp.Data.([]interface{})
	for _, p := range respData {
		pool := p.(map[string]interface{})
		name := pool["NAME"].(string)
		pools[name] = pool
	}

	return pools, nil
}

func (cli *Client) CreateHost(name string) (map[string]interface{}, error) {
	data := map[string]interface{}{
		"NAME":            name,
		"OPERATIONSYSTEM": 0,
	}

	resp, err := cli.post("/host", data)
	if err != nil {
		return nil, err
	}

	code := int64(resp.Error["code"].(float64))
	if code == OBJECT_NAME_ALREADY_EXIST {
		log.Infof("Host %s already exists", name)
		return cli.GetHostByName(name)
	}
	if code != 0 {
		msg := fmt.Sprintf("Create host %s error: %d", name, code)
		return nil, errors.New(msg)
	}

	host := resp.Data.(map[string]interface{})
	return host, nil
}

func (cli *Client) UpdateHost(id string, alua map[string]interface{}) error {
	url := fmt.Sprintf("/host/%s", id)
	data := map[string]interface{}{}

	if accessMode, ok := alua["accessMode"]; ok {
		data["accessMode"] = accessMode
	}

	if hyperMetroPathOptimized, ok := alua["hyperMetroPathOptimized"]; ok {
		data["hyperMetroPathOptimized"] = hyperMetroPathOptimized
	}

	resp, err := cli.put(url, data)
	if err != nil {
		return err
	}

	code := int64(resp.Error["code"].(float64))
	if code != 0 {
		return fmt.Errorf("update host %s by %v error: %d", id, data, code)
	}

	return nil
}

func (cli *Client) GetHostByName(name string) (map[string]interface{}, error) {
	url := fmt.Sprintf("/host?filter=NAME::%s&range=[0-100]", name)
	resp, err := cli.get(url)
	if err != nil {
		return nil, err
	}

	code := int64(resp.Error["code"].(float64))
	if code != 0 {
		msg := fmt.Sprintf("Get host %s error: %d", name, code)
		return nil, errors.New(msg)
	}

	if resp.Data == nil {
		log.Infof("Host %s does not exist", name)
		return nil, nil
	}

	respData := resp.Data.([]interface{})
	if len(respData) <= 0 {
		log.Infof("Host %s does not exist", name)
		return nil, nil
	}

	host := respData[0].(map[string]interface{})
	return host, nil
}

func (cli *Client) DeleteHost(id string) error {
	url := fmt.Sprintf("/host/%s", id)
	resp, err := cli.delete(url, nil)
	if err != nil {
		return err
	}

	code := int64(resp.Error["code"].(float64))
	if code == HOST_NOT_EXIST {
		log.Infof("Host %s does not exist", id)
		return nil
	}
	if code != 0 {
		msg := fmt.Sprintf("Delete host %s error: %d", id, code)
		return errors.New(msg)
	}

	return nil
}

func (cli *Client) CreateHostGroup(name string) (map[string]interface{}, error) {
	data := map[string]interface{}{
		"NAME": name,
	}
	resp, err := cli.post("/hostgroup", data)
	if err != nil {
		return nil, err
	}

	code := int64(resp.Error["code"].(float64))
	if code == OBJECT_NAME_ALREADY_EXIST {
		log.Infof("Hostgroup %s already exists", name)
		return cli.GetHostGroupByName(name)
	}
	if code != 0 {
		msg := fmt.Sprintf("Create hostgroup %s error: %d", name, code)
		return nil, errors.New(msg)
	}

	hostGroup := resp.Data.(map[string]interface{})
	return hostGroup, nil
}

func (cli *Client) GetHostGroupByName(name string) (map[string]interface{}, error) {
	url := fmt.Sprintf("/hostgroup?filter=NAME::%s", name)
	resp, err := cli.get(url)
	if err != nil {
		return nil, err
	}

	code := int64(resp.Error["code"].(float64))
	if code != 0 {
		msg := fmt.Sprintf("Get hostgroup %s error: %d", name, code)
		return nil, errors.New(msg)
	}

	if resp.Data == nil {
		log.Infof("Hostgroup %s does not exist", name)
		return nil, nil
	}

	respData := resp.Data.([]interface{})
	if len(respData) <= 0 {
		log.Infof("Hostgroup %s does not exist", name)
		return nil, nil
	}

	hostGroup := respData[0].(map[string]interface{})
	return hostGroup, nil
}

func (cli *Client) DeleteHostGroup(id string) error {
	url := fmt.Sprintf("/hostgroup/%s", id)
	resp, err := cli.delete(url, nil)
	if err != nil {
		return err
	}

	code := int64(resp.Error["code"].(float64))
	if code == HOSTGROUP_NOT_EXIST {
		log.Infof("Hostgroup %s does not exist while deleting", id)
		return nil
	}
	if code != 0 {
		msg := fmt.Sprintf("Delete hostgroup %s error: %d", id, code)
		return errors.New(msg)
	}

	return nil
}

func (cli *Client) CreateMapping(name string) (map[string]interface{}, error) {
	data := map[string]interface{}{
		"NAME": name,
	}
	resp, err := cli.post("/mappingview", data)
	if err != nil {
		return nil, err
	}

	code := int64(resp.Error["code"].(float64))
	if code == OBJECT_NAME_ALREADY_EXIST {
		log.Infof("Mapping %s already exists", name)
		return cli.GetMappingByName(name)
	}
	if code != 0 {
		msg := fmt.Sprintf("Create mapping %s error: %d", name, code)
		return nil, errors.New(msg)
	}

	mapping := resp.Data.(map[string]interface{})
	return mapping, nil
}

func (cli *Client) GetMappingByName(name string) (map[string]interface{}, error) {
	url := fmt.Sprintf("/mappingview?filter=NAME::%s", name)
	resp, err := cli.get(url)
	if err != nil {
		return nil, err
	}

	code := int64(resp.Error["code"].(float64))
	if code != 0 {
		msg := fmt.Sprintf("Get mapping %s error: %d", name, code)
		return nil, errors.New(msg)
	}

	if resp.Data == nil {
		log.Infof("Mapping %s does not exist", name)
		return nil, nil
	}

	respData := resp.Data.([]interface{})
	if len(respData) <= 0 {
		log.Infof("Mapping %s does not exist", name)
		return nil, nil
	}

	mapping := respData[0].(map[string]interface{})
	return mapping, nil
}

func (cli *Client) DeleteMapping(id string) error {
	url := fmt.Sprintf("/mappingview/%s", id)
	resp, err := cli.delete(url, nil)
	if err != nil {
		return err
	}

	code := int64(resp.Error["code"].(float64))
	if code == MAPPING_NOT_EXIST {
		log.Infof("Mapping %s does not exist while deleting", id)
		return nil
	}
	if code != 0 {
		msg := fmt.Sprintf("Delete mapping %s error: %d", id, code)
		return errors.New(msg)
	}

	return nil
}

func (cli *Client) AddHostToGroup(hostID, hostGroupID string) error {
	data := map[string]interface{}{
		"ID":               hostGroupID,
		"ASSOCIATEOBJTYPE": 21,
		"ASSOCIATEOBJID":   hostID,
	}
	resp, err := cli.post("/hostgroup/associate", data)
	if err != nil {
		return err
	}

	code := int64(resp.Error["code"].(float64))
	if code == HOST_ALREADY_IN_HOSTGROUP {
		log.Infof("Host %s is already in hostgroup %s", hostID, hostGroupID)
		return nil
	}
	if code != 0 {
		msg := fmt.Sprintf("Add host %s to hostgroup %s error: %d", hostID, hostGroupID, code)
		return errors.New(msg)
	}

	return nil
}

func (cli *Client) RemoveHostFromGroup(hostID, hostGroupID string) error {
	data := map[string]interface{}{
		"ID":               hostGroupID,
		"ASSOCIATEOBJTYPE": 21,
		"ASSOCIATEOBJID":   hostID,
	}
	resp, err := cli.delete("/host/associate", data)
	if err != nil {
		return err
	}

	code := int64(resp.Error["code"].(float64))
	if code == HOST_NOT_IN_HOSTGROUP {
		log.Infof("Host %s is not in hostgroup %s", hostID, hostGroupID)
		return nil
	}
	if code != 0 {
		msg := fmt.Sprintf("Remove host %s from hostgroup %s error: %d", hostID, hostGroupID, code)
		return errors.New(msg)
	}

	return nil
}

func (cli *Client) QueryAssociateHostGroup(objType int, objID string) ([]interface{}, error) {
	url := fmt.Sprintf("/hostgroup/associate?ASSOCIATEOBJTYPE=%d&ASSOCIATEOBJID=%s", objType, objID)
	resp, err := cli.get(url)
	if err != nil {
		return nil, err
	}

	code := int64(resp.Error["code"].(float64))
	if code != 0 {
		return nil, fmt.Errorf("Associate query hostgroup by obj %s of type %d error: %d", objID, objType, code)
	}

	if resp.Data == nil {
		log.Infof("Obj %s of type %d doesn't associate to any hostgroup", objID, objType)
		return nil, nil
	}

	respData := resp.Data.([]interface{})
	return respData, nil
}

func (cli *Client) AddIscsiInitiator(initiator string) (map[string]interface{}, error) {
	data := map[string]interface{}{
		"ID": initiator,
	}

	resp, err := cli.post("/iscsi_initiator", data)
	if err != nil {
		return nil, err
	}

	code := int64(resp.Error["code"].(float64))
	if code == OBJECT_ID_NOT_UNIQUE {
		log.Infof("Iscsi initiator %s already exists", initiator)
		return cli.GetIscsiInitiatorByID(initiator)
	}
	if code != 0 {
		msg := fmt.Sprintf("Add iscsi initiator %s error: %d", initiator, code)
		return nil, errors.New(msg)
	}

	respData := resp.Data.(map[string]interface{})
	return respData, nil
}

func (cli *Client) UpdateIscsiInitiator(initiator string, alua map[string]interface{}) error {
	url := fmt.Sprintf("/iscsi_initiator/%s", initiator)
	data := map[string]interface{}{}

	if multiPathType, ok := alua["MULTIPATHTYPE"]; ok {
		data["MULTIPATHTYPE"] = multiPathType
	}

	if failoverMode, ok := alua["FAILOVERMODE"]; ok {
		data["FAILOVERMODE"] = failoverMode
	}

	if specialModeType, ok := alua["SPECIALMODETYPE"]; ok {
		data["SPECIALMODETYPE"] = specialModeType
	}

	if pathType, ok := alua["PATHTYPE"]; ok {
		data["PATHTYPE"] = pathType
	}

	resp, err := cli.put(url, data)
	if err != nil {
		return err
	}

	code := int64(resp.Error["code"].(float64))
	if code != 0 {
		return fmt.Errorf("update iscsi initiator %s by %v error: %d", initiator, data, code)
	}

	return nil
}

func (cli *Client) AddIscsiInitiatorToHost(initiator, hostID string) error {
	url := fmt.Sprintf("/iscsi_initiator/%s", initiator)
	data := map[string]interface{}{
		"PARENTTYPE": 21,
		"PARENTID":   hostID,
	}
	resp, err := cli.put(url, data)
	if err != nil {
		return err
	}

	code := int64(resp.Error["code"].(float64))
	if code != 0 {
		msg := fmt.Sprintf("Add iscsi initiator %s to host %s error: %d", initiator, hostID, code)
		return errors.New(msg)
	}

	return nil
}

func (cli *Client) AddGroupToMapping(groupType int, groupID, mappingID string) error {
	data := map[string]interface{}{
		"ID":               mappingID,
		"ASSOCIATEOBJTYPE": groupType,
		"ASSOCIATEOBJID":   groupID,
	}
	resp, err := cli.put("/mappingview/create_associate", data)
	if err != nil {
		return err
	}

	code := int64(resp.Error["code"].(float64))
	if code == HOSTGROUP_ALREADY_IN_MAPPING || code == LUNGROUP_ALREADY_IN_MAPPING {
		log.Infof("Group %s of type %d is already in mapping %s", groupID, groupType, mappingID)
		return nil
	}
	if code != 0 {
		msg := fmt.Sprintf("Add group %s of type %d to mapping %s error: %d", groupID, groupType, mappingID, code)
		return errors.New(msg)
	}

	return nil
}

func (cli *Client) RemoveGroupFromMapping(groupType int, groupID, mappingID string) error {
	data := map[string]interface{}{
		"ID":               mappingID,
		"ASSOCIATEOBJTYPE": groupType,
		"ASSOCIATEOBJID":   groupID,
	}
	resp, err := cli.put("/mappingview/remove_associate", data)
	if err != nil {
		return err
	}

	code := int64(resp.Error["code"].(float64))
	if code == HOSTGROUP_NOT_IN_MAPPING ||
		code == LUNGROUP_NOT_IN_MAPPING {
		log.Infof("Group %s of type %d is not in mapping %s", groupID, groupType, mappingID)
		return nil
	}
	if code != 0 {
		msg := fmt.Sprintf("Remove group %s of type %d from mapping %s error: %d", groupID, groupType, mappingID, code)
		return errors.New(msg)
	}

	return nil
}

func (cli *Client) GetLunCountOfHost(hostID string) (int64, error) {
	url := fmt.Sprintf("/lun/count?ASSOCIATEOBJTYPE=21&ASSOCIATEOBJID=%s", hostID)
	resp, err := cli.get(url)
	if err != nil {
		return 0, err
	}

	code := int64(resp.Error["code"].(float64))
	if code != 0 {
		msg := fmt.Sprintf("Get mapped lun count of host %s error: %d", hostID, code)
		return 0, errors.New(msg)
	}

	respData := resp.Data.(map[string]interface{})
	countStr := respData["COUNT"].(string)
	count, _ := strconv.ParseInt(countStr, 10, 64)
	return count, nil
}

func (cli *Client) GetLunCountOfMapping(mappingID string) (int64, error) {
	url := fmt.Sprintf("/lun/count?ASSOCIATEOBJTYPE=245&ASSOCIATEOBJID=%s", mappingID)
	resp, err := cli.get(url)
	if err != nil {
		return 0, err
	}

	code := int64(resp.Error["code"].(float64))
	if code != 0 {
		msg := fmt.Sprintf("Get mapped lun count of mapping %s error: %d", mappingID, code)
		return 0, errors.New(msg)
	}

	respData := resp.Data.(map[string]interface{})
	countStr := respData["COUNT"].(string)
	count, _ := strconv.ParseInt(countStr, 10, 64)
	return count, nil
}

func (cli *Client) DeleteFileSystem(id string) error {
	url := fmt.Sprintf("/filesystem/%s", id)
	resp, err := cli.delete(url, nil)
	if err != nil {
		return err
	}

	code := int64(resp.Error["code"].(float64))
	if code == FILESYSTEM_NOT_EXIST {
		log.Infof("Filesystem %s does not exist while deleting", id)
		return nil
	}
	if code != 0 {
		msg := fmt.Sprintf("Delete filesystem %s error: %d", id, code)
		return errors.New(msg)
	}

	return nil
}

func (cli *Client) GetFileSystemByName(name string) (map[string]interface{}, error) {
	url := fmt.Sprintf("/filesystem?filter=NAME::%s&range=[0-100]", name)
	resp, err := cli.get(url)
	if err != nil {
		return nil, err
	}

	code := int64(resp.Error["code"].(float64))
	if code != 0 {
		msg := fmt.Sprintf("Get filesystem %s error: %d", name, code)
		return nil, errors.New(msg)
	}

	if resp.Data == nil {
		log.Infof("Filesystem %s does not exist", name)
		return nil, nil
	}

	respData := resp.Data.([]interface{})
	if len(respData) == 0 {
		return nil, nil
	}

	fs := respData[0].(map[string]interface{})
	return fs, nil
}

func (cli *Client) GetFileSystemByID(id string) (map[string]interface{}, error) {
	url := fmt.Sprintf("/filesystem/%s", id)
	resp, err := cli.get(url)
	if err != nil {
		return nil, err
	}

	code := int64(resp.Error["code"].(float64))
	if code != 0 {
		msg := fmt.Sprintf("Get filesystem of ID %s error: %d", id, code)
		return nil, errors.New(msg)
	}

	fs := resp.Data.(map[string]interface{})
	return fs, nil
}

func (cli *Client) CreateNfsShare(params map[string]interface{}) (map[string]interface{}, error) {
	data := map[string]interface{}{
		"SHAREPATH":   params["sharepath"].(string),
		"FSID":        params["fsid"].(string),
		"DESCRIPTION": params["description"].(string),
	}

	resp, err := cli.post("/NFSHARE", data)
	if err != nil {
		return nil, err
	}

	code := int64(resp.Error["code"].(float64))
	if code == SHARE_ALREADY_EXIST || code == SHARE_PATH_ALREADY_EXIST {
		sharePath := params["sharepath"].(string)
		log.Infof("Nfs share %s already exists while creating", sharePath)

		share, err := cli.GetNfsShareByPath(sharePath)
		return share, err
	}

	if code == SYSTEM_BUSY || code == MSG_TIME_OUT {
		for i := 0; i < 10; i++ {
			time.Sleep(time.Second * GET_INFO_WAIT_INTERNAL)
			log.Infof("Create nfs share timeout, try to get info. The %d time", i+1)
			share, err := cli.GetNfsShareByPath(params["sharepath"].(string))
			if err != nil || share == nil {
				log.Warningf("get nfs share error, share: %v, error: %v", share, err)
				continue
			}
			return share, nil
		}
	}

	if code != 0 {
		return nil, fmt.Errorf("Create nfs share %v error: %d", data, code)
	}

	respData := resp.Data.(map[string]interface{})
	return respData, nil
}

func (cli *Client) DeleteNfsShare(id string) error {
	url := fmt.Sprintf("/NFSHARE/%s", id)
	resp, err := cli.delete(url, nil)
	if err != nil {
		return err
	}

	code := int64(resp.Error["code"].(float64))
	if code == SHARE_NOT_EXIST {
		log.Infof("Nfs share %s does not exist while deleting", id)
		return nil
	}
	if code != 0 {
		msg := fmt.Sprintf("Delete nfs share %s error: %d", id, code)
		return errors.New(msg)
	}

	return nil
}

func (cli *Client) GetNfsShareByPath(path string) (map[string]interface{}, error) {
	url := fmt.Sprintf("/NFSHARE?filter=SHAREPATH::%s&range=[0-100]", path)
	resp, err := cli.get(url)
	if err != nil {
		return nil, err
	}

	code := int64(resp.Error["code"].(float64))
	if code == SHARE_PATH_INVALID {
		log.Infof("Nfs share of path %s does not exist", path)
		return nil, nil
	}
	if code != 0 {
		return nil, fmt.Errorf("Get nfs share of path %s error: %d", path, code)
	}

	if resp.Data == nil {
		log.Infof("Nfs share of path %s does not exist", path)
		return nil, nil
	}

	respData := resp.Data.([]interface{})
	if len(respData) == 0 {
		log.Infof("Nfs share of path %s does not exist", path)
		return nil, nil
	}

	share := respData[0].(map[string]interface{})
	return share, nil
}

func (cli *Client) GetNfsShareAccess(parentID, name string) (map[string]interface{}, error) {
	count, err := cli.GetNfsShareAccessCount(parentID)
	if err != nil {
		return nil, err
	}

	var i int64
	for i = 0; i < count; i += 100 { // Query per page 100
		clients, err := cli.GetNfsShareAccessRange(parentID, i, i+100)
		if err != nil {
			return nil, err
		}

		if clients == nil {
			return nil, nil
		}

		for _, ac := range clients {
			access := ac.(map[string]interface{})
			if access["NAME"].(string) == name {
				return access, nil
			}
		}
	}

	return nil, nil
}

func (cli *Client) GetNfsShareAccessCount(parentID string) (int64, error) {
	url := fmt.Sprintf("/NFS_SHARE_AUTH_CLIENT/count?filter=PARENTID::%s", parentID)
	resp, err := cli.get(url)
	if err != nil {
		return 0, err
	}

	code := int64(resp.Error["code"].(float64))
	if code != 0 {
		return 0, fmt.Errorf("Get nfs share access count of %s error: %d", parentID, code)
	}

	respData := resp.Data.(map[string]interface{})
	countStr := respData["COUNT"].(string)
	count, _ := strconv.ParseInt(countStr, 10, 64)

	return count, nil
}

func (cli *Client) GetNfsShareAccessRange(parentID string, startRange, endRange int64) ([]interface{}, error) {
	url := fmt.Sprintf("/NFS_SHARE_AUTH_CLIENT?filter=PARENTID::%s&range=[%d-%d]", parentID, startRange, endRange)
	resp, err := cli.get(url)
	if err != nil {
		return nil, err
	}

	code := int64(resp.Error["code"].(float64))
	if code != 0 {
		return nil, fmt.Errorf("Get nfs share access of %s error: %d", parentID, code)
	}

	if resp.Data == nil {
		return nil, nil
	}

	respData := resp.Data.([]interface{})
	return respData, nil
}

func (cli *Client) AllowNfsShareAccess(params map[string]interface{}) error {
	resp, err := cli.post("/NFS_SHARE_AUTH_CLIENT", params)
	if err != nil {
		return err
	}

	code := int64(resp.Error["code"].(float64))
	if code != 0 {
		return fmt.Errorf("Allow nfs share %v access error: %d", params, code)
	}

	return nil
}

func (cli *Client) DeleteNfsShareAccess(accessID string) error {
	url := fmt.Sprintf("/NFS_SHARE_AUTH_CLIENT/%s", accessID)

	resp, err := cli.delete(url, nil)
	if err != nil {
		return err
	}

	code := int64(resp.Error["code"].(float64))
	if code != 0 {
		return fmt.Errorf("Delete nfs share %s access error: %d", accessID, code)
	}

	return nil
}

func (cli *Client) GetFCInitiator(wwn string) (map[string]interface{}, error) {
	url := fmt.Sprintf("/fc_initiator?filter=ID::%s", wwn)
	resp, err := cli.get(url)
	if err != nil {
		return nil, err
	}

	code := int64(resp.Error["code"].(float64))
	if code != 0 {
		return nil, fmt.Errorf("Get fc initiator %s error: %d", wwn, code)
	}

	if resp.Data == nil {
		log.Infof("FC initiator %s does not exist", wwn)
		return nil, nil
	}

	respData := resp.Data.([]interface{})
	initiator := respData[0].(map[string]interface{})
	return initiator, nil
}

func (cli *Client) GetFCInitiatorByID(wwn string) (map[string]interface{}, error) {
	url := fmt.Sprintf("/fc_initiator/%s", wwn)
	resp, err := cli.get(url)
	if err != nil {
		return nil, err
	}

	code := int64(resp.Error["code"].(float64))
	if code != 0 {
		msg := fmt.Sprintf("Get fc initiator by ID %s error: %d", wwn, code)
		return nil, errors.New(msg)
	}

	respData := resp.Data.(map[string]interface{})
	return respData, nil
}

func (cli *Client) UpdateFCInitiator(wwn string, alua map[string]interface{}) error {
	url := fmt.Sprintf("/fc_initiator/%s", wwn)
	data := map[string]interface{}{}

	if multiPathType, ok := alua["MULTIPATHTYPE"]; ok {
		data["MULTIPATHTYPE"] = multiPathType
	}

	if failoverMode, ok := alua["FAILOVERMODE"]; ok {
		data["FAILOVERMODE"] = failoverMode
	}

	if specialModeType, ok := alua["SPECIALMODETYPE"]; ok {
		data["SPECIALMODETYPE"] = specialModeType
	}

	if pathType, ok := alua["PATHTYPE"]; ok {
		data["PATHTYPE"] = pathType
	}

	resp, err := cli.put(url, data)
	if err != nil {
		return err
	}

	code := int64(resp.Error["code"].(float64))
	if code != 0 {
		return fmt.Errorf("update fc initiator %s by %v error: %d", wwn, data, code)
	}

	return nil
}

func (cli *Client) QueryFCInitiatorByHost(hostID string) ([]interface{}, error) {
	url := fmt.Sprintf("/fc_initiator?PARENTID=%s", hostID)
	resp, err := cli.get(url)
	if err != nil {
		return nil, err
	}

	code := int64(resp.Error["code"].(float64))
	if code != 0 {
		msg := fmt.Sprintf("Query fc initiator of host %s error: %d", hostID, code)
		return nil, errors.New(msg)
	}
	if resp.Data == nil {
		log.Infof("No fc initiator associated to host %s", hostID)
		return nil, nil
	}

	initiators := resp.Data.([]interface{})
	return initiators, nil
}

func (cli *Client) AddFCInitiatorToHost(initiator, hostID string) error {
	url := fmt.Sprintf("/fc_initiator/%s", initiator)
	data := map[string]interface{}{
		"PARENTTYPE": 21,
		"PARENTID":   hostID,
	}
	resp, err := cli.put(url, data)
	if err != nil {
		return err
	}

	code := int64(resp.Error["code"].(float64))
	if code != 0 {
		msg := fmt.Sprintf("Add FC initiator %s to host %s error: %d", initiator, hostID, code)
		return errors.New(msg)
	}

	return nil
}

func (cli *Client) GetIscsiInitiator(initiator string) (map[string]interface{}, error) {
	id := strings.Replace(initiator, ":", "\\:", -1)
	url := fmt.Sprintf("/iscsi_initiator?filter=ID::%s", id)
	resp, err := cli.get(url)
	if err != nil {
		return nil, err
	}

	code := int64(resp.Error["code"].(float64))
	if code != 0 {
		msg := fmt.Sprintf("Get ISCSI initiator %s error: %d", initiator, code)
		return nil, errors.New(msg)
	}

	if resp.Data == nil {
		log.Infof("ISCSI initiator %s does not exist", initiator)
		return nil, nil
	}

	respData := resp.Data.([]interface{})
	ini := respData[0].(map[string]interface{})
	return ini, nil
}

func (cli *Client) GetIscsiInitiatorByID(initiator string) (map[string]interface{}, error) {
	id := strings.Replace(initiator, ":", "\\:", -1)
	url := fmt.Sprintf("/iscsi_initiator/%s", id)
	resp, err := cli.get(url)
	if err != nil {
		return nil, err
	}

	code := int64(resp.Error["code"].(float64))
	if code != 0 {
		msg := fmt.Sprintf("Get ISCSI initiator by ID %s error: %d", initiator, code)
		return nil, errors.New(msg)
	}

	respData := resp.Data.(map[string]interface{})
	return respData, nil
}

func (cli *Client) GetLicenseFeature() (map[string]int, error) {
	resp, err := cli.get("/license/feature")
	if err != nil {
		return nil, err
	}

	code := int64(resp.Error["code"].(float64))
	if code != 0 {
		msg := fmt.Sprintf("Get license feature error: %d", code)
		return nil, errors.New(msg)
	}

	result := map[string]int{}

	if resp.Data == nil {
		return result, nil
	}

	respData := resp.Data.([]interface{})
	for _, i := range respData {
		feature := i.(map[string]interface{})
		for k, v := range feature {
			result[k] = int(v.(float64))
		}
	}
	return result, nil
}

// GetApplicationTypeByName function to get the Application type ID to set the I/O size
// while creating Volume
func (cli *Client) GetApplicationTypeByName(appType string) (string, error) {
	result := ""
	appType = URL.QueryEscape(appType)
	url := fmt.Sprintf("/workload_type?filter=NAME::%s", appType)
	resp, err := cli.get(url)
	if err != nil {
		return result, err
	}

	code := int64(resp.Error["code"].(float64))
	if code != 0 {
		return result, fmt.Errorf("Get application types returned error: %d", code)
	}

	if resp.Data == nil {
		return result, nil
	}
	respData, ok := resp.Data.([]interface{})
	if !ok {
		return result, errors.New("application types response is not valid")
	}
	// This should be just one elem. But the return is an array with single value
	for _, i := range respData {
		applicationTypes, ok := i.(map[string]interface{})
		if !ok {
			return result, errors.New("Data in response is not valid")
		}
		// From the map we need the application type ID
		// This will be used for param to create LUN
		val, ok := applicationTypes["ID"].(string)
		if !ok {
			return result, fmt.Errorf("application type is not valid")
		}
		result = val
	}
	return result, nil
}

func (cli *Client) GetSystem() (map[string]interface{}, error) {
	resp, err := cli.get("/system/")
	if err != nil {
		return nil, err
	}

	code := int64(resp.Error["code"].(float64))
	if code != 0 {
		msg := fmt.Sprintf("Get system info error: %d", code)
		return nil, errors.New(msg)
	}

	respData := resp.Data.(map[string]interface{})
	return respData, nil
}

func (cli *Client) UpdateLun(lunID string, params map[string]interface{}) error {
	url := fmt.Sprintf("/lun/%s", lunID)
	resp, err := cli.put(url, params)
	if err != nil {
		return err
	}

	code := int64(resp.Error["code"].(float64))
	if code != 0 {
		msg := fmt.Sprintf("Update LUN %s by params %v error: %d", lunID, params, code)
		return errors.New(msg)
	}

	return nil
}

func (cli *Client) UpdateFileSystem(fsID string, params map[string]interface{}) error {
	url := fmt.Sprintf("/filesystem/%s", fsID)
	resp, err := cli.put(url, params)
	if err != nil {
		return err
	}

	code := int64(resp.Error["code"].(float64))
	if code != 0 {
		return fmt.Errorf("Update filesystem %s by params %v error: %d", fsID, params, code)
	}

	return nil
}

func (cli *Client) CreateQos(name, objID, objType string, params map[string]int) (map[string]interface{}, error) {
	utcTime, err := cli.getSystemUTCTime()
	if err != nil {
		return nil, err
	}

	days := time.Unix(utcTime, 0).Format("2006-01-02")
<<<<<<< HEAD
	utcZeroTime, err  := time.ParseInLocation("2006-01-02", days, time.UTC)
	if err !=nil {
=======
	utcZeroTime, err := time.ParseInLocation("2006-01-02", days, time.UTC)
	if err != nil {
>>>>>>> 0502e69b
		return nil, err
	}

	data := map[string]interface{}{
		"NAME":              name,
		"SCHEDULEPOLICY":    1,
		"SCHEDULESTARTTIME": utcZeroTime.Unix(),
		"STARTTIME":         "00:00",
		"DURATION":          86400,
	}

	if objType == "fs" {
		data["FSLIST"] = []string{objID}
	} else {
		data["LUNLIST"] = []string{objID}
	}

	for k, v := range params {
		data[k] = v
	}

	resp, err := cli.post("/ioclass", data)
	if err != nil {
		return nil, err
	}

	code := int64(resp.Error["code"].(float64))
	if code == SMARTQOS_ALREADY_EXIST {
		log.Warningf("The QoS %s is already exist.", name)
		return cli.GetQosByName(name)
	} else if code != 0 {
		return nil, fmt.Errorf("Create qos %v error: %d", data, code)
	}

	respData := resp.Data.(map[string]interface{})
	return respData, nil
}

func (cli *Client) ActivateQos(qosID string) error {
	data := map[string]interface{}{
		"ID":           qosID,
		"ENABLESTATUS": "true",
	}

	resp, err := cli.put("/ioclass/active", data)
	if err != nil {
		return err
	}

	code := int64(resp.Error["code"].(float64))
	if code != 0 {
		return fmt.Errorf("Activate qos %s error: %d", qosID, code)
	}

	return nil
}

func (cli *Client) DeactivateQos(qosID string) error {
	data := map[string]interface{}{
		"ID":           qosID,
		"ENABLESTATUS": "false",
	}

	resp, err := cli.put("/ioclass/active", data)
	if err != nil {
		return err
	}

	code := int64(resp.Error["code"].(float64))
	if code != 0 {
		return fmt.Errorf("Deactivate qos %s error: %d", qosID, code)
	}

	return nil
}

func (cli *Client) DeleteQos(qosID string) error {
	url := fmt.Sprintf("/ioclass/%s", qosID)

	resp, err := cli.delete(url, nil)
	if err != nil {
		return err
	}

	code := int64(resp.Error["code"].(float64))
	if code != 0 {
		return fmt.Errorf("Delete qos %s error: %d", qosID, code)
	}

	return nil
}

func (cli *Client) GetQosByName(name string) (map[string]interface{}, error) {
	url := fmt.Sprintf("/ioclass?filter=NAME::%s", name)

	resp, err := cli.get(url)
	if err != nil {
		return nil, err
	}

	code := int64(resp.Error["code"].(float64))
	if code != 0 {
		return nil, fmt.Errorf("Get qos by name %s error: %d", name, code)
	}

	if resp.Data == nil {
		return nil, nil
	}

	respData := resp.Data.([]interface{})
	if len(respData) <= 0 {
		return nil, nil
	}

	qos := respData[0].(map[string]interface{})
	return qos, nil
}

func (cli *Client) GetQosByID(qosID string) (map[string]interface{}, error) {
	url := fmt.Sprintf("/ioclass/%s", qosID)

	resp, err := cli.get(url)
	if err != nil {
		return nil, err
	}

	code := int64(resp.Error["code"].(float64))
	if code != 0 {
		return nil, fmt.Errorf("Get qos by ID %s error: %d", qosID, code)
	}

	qos := resp.Data.(map[string]interface{})
	return qos, nil
}

func (cli *Client) UpdateQos(qosID string, params map[string]interface{}) error {
	url := fmt.Sprintf("/ioclass/%s", qosID)
	resp, err := cli.put(url, params)
	if err != nil {
		return err
	}

	code := int64(resp.Error["code"].(float64))
	if code != 0 {
		return fmt.Errorf("Update qos %s to %v error: %d", qosID, params, code)
	}

	return nil
}

func (cli *Client) GetIscsiTgtPort() ([]interface{}, error) {
	resp, err := cli.get("/iscsi_tgt_port")
	if err != nil {
		return nil, err
	}

	code := int64(resp.Error["code"].(float64))
	if code != 0 {
		return nil, fmt.Errorf("Get ISCSI tgt port error: %d", code)
	}

	if resp.Data == nil {
		log.Infof("ISCSI tgt port does not exist")
		return nil, nil
	}

	respData := resp.Data.([]interface{})
	return respData, nil
}

func (cli *Client) GetFCHostLink(hostID string) ([]interface{}, error) {
	url := fmt.Sprintf("/host_link?INITIATOR_TYPE=223&PARENTID=%s", hostID)
	resp, err := cli.get(url)
	if err != nil {
		return nil, err
	}

	code := int64(resp.Error["code"].(float64))
	if code != 0 {
		return nil, fmt.Errorf("Get FC host link of host %s error: %d", hostID, code)
	}

	if resp.Data == nil {
		log.Infof("There is no FC host link of host %s", hostID)
		return nil, nil
	}

	respData := resp.Data.([]interface{})
	return respData, nil
}

func (cli *Client) GetISCSIHostLink(hostID string) ([]interface{}, error) {
	url := fmt.Sprintf("/host_link?INITIATOR_TYPE=222&PARENTID=%s", hostID)
	resp, err := cli.get(url)
	if err != nil {
		return nil, err
	}

	code := int64(resp.Error["code"].(float64))
	if code != 0 {
		return nil, fmt.Errorf("Get ISCSI host link of host %s error: %d", hostID, code)
	}

	if resp.Data == nil {
		log.Infof("There is no ISCSI host link of host %s", hostID)
		return nil, nil
	}

	respData := resp.Data.([]interface{})
	return respData, nil
}

func (cli *Client) CreateLunSnapshot(name, lunID string) (map[string]interface{}, error) {
	data := map[string]interface{}{
		"NAME":        name,
		"DESCRIPTION": "Created from Kubernetes",
		"PARENTID":    lunID,
	}

	resp, err := cli.post("/snapshot", data)
	if err != nil {
		return nil, err
	}

	code := int64(resp.Error["code"].(float64))
	if code != 0 {
		return nil, fmt.Errorf("Create snapshot %s for lun %s error: %d", name, lunID, code)
	}

	respData := resp.Data.(map[string]interface{})
	return respData, nil
}

func (cli *Client) GetLunSnapshotByName(name string) (map[string]interface{}, error) {
	url := fmt.Sprintf("/snapshot?filter=NAME::%s&range=[0-100]", name)

	resp, err := cli.get(url)
	if err != nil {
		return nil, err
	}

	code := int64(resp.Error["code"].(float64))
	if code != 0 {
		return nil, fmt.Errorf("Get snapshot by name %s error: %d", name, code)
	}

	if resp.Data == nil {
		log.Infof("Snapshot %s does not exist", name)
		return nil, nil
	}

	respData := resp.Data.([]interface{})
	if len(respData) <= 0 {
		return nil, nil
	}

	snapshot := respData[0].(map[string]interface{})
	return snapshot, nil
}

func (cli *Client) DeleteLunSnapshot(snapshotID string) error {
	url := fmt.Sprintf("/snapshot/%s", snapshotID)
	resp, err := cli.delete(url, nil)
	if err != nil {
		return err
	}

	code := int64(resp.Error["code"].(float64))
	if code == LUN_SNAPSHOT_NOT_EXIST {
		log.Infof("Lun snapshot %s does not exist while deleting", snapshotID)
		return nil
	}
	if code != 0 {
		return fmt.Errorf("Delete snapshot %s error: %d", snapshotID, code)
	}

	return nil
}

func (cli *Client) ActivateLunSnapshot(snapshotID string) error {
	data := map[string]interface{}{
		"SNAPSHOTLIST": []string{snapshotID},
	}

	resp, err := cli.post("/snapshot/activate", data)
	if err != nil {
		return err
	}

	code := int64(resp.Error["code"].(float64))
	if code != 0 {
		return fmt.Errorf("Activate snapshot %s error: %d", snapshotID, code)
	}

	return nil
}

func (cli *Client) DeactivateLunSnapshot(snapshotID string) error {
	data := map[string]interface{}{
		"ID": snapshotID,
	}

	resp, err := cli.put("/snapshot/stop", data)
	if err != nil {
		return err
	}

	code := int64(resp.Error["code"].(float64))
	if code == SNAPSHOT_NOT_ACTIVATED {
		return nil
	}
	if code != 0 {
		return fmt.Errorf("Deactivate snapshot %s error: %d", snapshotID, code)
	}

	return nil
}

func (cli *Client) CreateLunCopy(name, srcLunID, dstLunID string, copySpeed int) (map[string]interface{}, error) {
	data := map[string]interface{}{
		"NAME":      name,
		"COPYSPEED": copySpeed,
		"SOURCELUN": fmt.Sprintf("INVALID;%s;INVALID;INVALID;INVALID", srcLunID),
		"TARGETLUN": fmt.Sprintf("INVALID;%s;INVALID;INVALID;INVALID", dstLunID),
	}

	resp, err := cli.post("/LUNCOPY", data)
	if err != nil {
		return nil, err
	}

	code := int64(resp.Error["code"].(float64))
	if code != 0 {
		return nil, fmt.Errorf("Create luncopy from %s to %s error: %d", srcLunID, dstLunID, code)
	}

	respData := resp.Data.(map[string]interface{})
	return respData, nil
}

func (cli *Client) GetLunCopyByID(lunCopyID string) (map[string]interface{}, error) {
	url := fmt.Sprintf("/LUNCOPY/%s", lunCopyID)

	resp, err := cli.get(url)
	if err != nil {
		return nil, err
	}

	code := int64(resp.Error["code"].(float64))
	if code != 0 {
		return nil, fmt.Errorf("Get luncopy %s error: %d", lunCopyID, code)
	}

	respData := resp.Data.(map[string]interface{})
	return respData, nil
}

func (cli *Client) GetLunCopyByName(name string) (map[string]interface{}, error) {
	url := fmt.Sprintf("/LUNCOPY?filter=NAME::%s", name)

	resp, err := cli.get(url)
	if err != nil {
		return nil, err
	}

	code := int64(resp.Error["code"].(float64))
	if code != 0 {
		return nil, fmt.Errorf("Get luncopy by name %s error: %d", name, code)
	}

	if resp.Data == nil {
		log.Infof("Luncopy %s does not exist", name)
		return nil, nil
	}

	respData := resp.Data.([]interface{})
	if len(respData) <= 0 {
		log.Infof("Luncopy %s does not exist", name)
		return nil, nil
	}

	luncopy := respData[0].(map[string]interface{})
	return luncopy, nil
}

func (cli *Client) StartLunCopy(lunCopyID string) error {
	data := map[string]interface{}{
		"ID": lunCopyID,
	}

	resp, err := cli.put("/LUNCOPY/start", data)
	if err != nil {
		return err
	}

	code := int64(resp.Error["code"].(float64))
	if code != 0 {
		return fmt.Errorf("Start luncopy %s error: %d", lunCopyID, code)
	}

	return nil
}

func (cli *Client) StopLunCopy(lunCopyID string) error {
	data := map[string]interface{}{
		"ID": lunCopyID,
	}

	resp, err := cli.put("/LUNCOPY/stop", data)
	if err != nil {
		return err
	}

	code := int64(resp.Error["code"].(float64))
	if code != 0 {
		return fmt.Errorf("Stop luncopy %s error: %d", lunCopyID, code)
	}

	return nil
}

func (cli *Client) DeleteLunCopy(lunCopyID string) error {
	url := fmt.Sprintf("/LUNCOPY/%s", lunCopyID)

	resp, err := cli.delete(url, nil)
	if err != nil {
		return err
	}

	code := int64(resp.Error["code"].(float64))
	if code == LUNCOPY_NOT_EXIST {
		log.Infof("Luncopy %s does not exist while deleting", lunCopyID)
		return nil
	}
	if code != 0 {
		return fmt.Errorf("Delete luncopy %s error: %d", lunCopyID, code)
	}

	return nil
}

func (cli *Client) CreateFSSnapshot(name, parentID string) (map[string]interface{}, error) {
	data := map[string]interface{}{
		"NAME":        name,
		"DESCRIPTION": "Created from Kubernetes",
		"PARENTID":    parentID,
		"PARENTTYPE":  "40",
	}

	resp, err := cli.post("/FSSNAPSHOT", data)
	if err != nil {
		return nil, err
	}

	code := int64(resp.Error["code"].(float64))
	if code != 0 {
		return nil, fmt.Errorf("Create snapshot %s for FS %s error: %d", name, parentID, code)
	}

	respData := resp.Data.(map[string]interface{})
	return respData, nil
}

func (cli *Client) DeleteFSSnapshot(snapshotID string) error {
	url := fmt.Sprintf("/FSSNAPSHOT/%s", snapshotID)
	resp, err := cli.delete(url, nil)
	if err != nil {
		return err
	}

	code := int64(resp.Error["code"].(float64))
	if code == FS_SNAPSHOT_NOT_EXIST {
		log.Infof("FS Snapshot %s does not exist while deleting", snapshotID)
		return nil
	}
	if code != 0 {
		return fmt.Errorf("Delete FS snapshot %s error: %d", snapshotID, code)
	}

	return nil
}

func (cli *Client) GetFSSnapshotByName(parentID, snapshotName string) (map[string]interface{}, error) {
	url := fmt.Sprintf("/FSSNAPSHOT?PARENTID=%s&filter=NAME::%s", parentID, snapshotName)
	resp, err := cli.get(url)
	if err != nil {
		return nil, err
	}

	code := int64(resp.Error["code"].(float64))
	if code != 0 {
		if code == SNAPSHOT_PARENT_NOT_EXIST {
			log.Infof("The parent filesystem %s of snapshot %s does not exist", parentID, snapshotName)
			return nil, nil
		}

		return nil, fmt.Errorf("failed to get filesystem snapshot %s, error is %d", snapshotName, code)
	}

	if resp.Data == nil {
		log.Infof("Filesystem snapshot %s does not exist", snapshotName)
		return nil, nil
	}

	respData := resp.Data.([]interface{})
	if len(respData) <= 0 {
		return nil, nil
	}

	snapshot := respData[0].(map[string]interface{})
	return snapshot, nil
}

func (cli *Client) GetFSSnapshotCountByParentId(ParentId string) (int, error) {
	url := fmt.Sprintf("/FSSNAPSHOT/count?PARENTID=%s", ParentId)
	resp, err := cli.get(url)
	if err != nil {
		return 0, err
	}

	code := int64(resp.Error["code"].(float64))
	if code != 0 {
		msg := fmt.Sprintf("failed to get snapshot count of filesystem %s, error is %d", ParentId, code)
		return 0, errors.New(msg)
	}

	respData := resp.Data.(map[string]interface{})
	countStr := respData["COUNT"].(string)
	count, _ := strconv.Atoi(countStr)
	return count, nil
}

func (cli *Client) CloneFileSystem(name string, allocType int, parentID, parentSnapshotID string) (map[string]interface{}, error) {
	data := map[string]interface{}{
		"NAME":               name,
		"ALLOCTYPE":          allocType,
		"DESCRIPTION":        "Created from Kubernetes",
		"PARENTFILESYSTEMID": parentID,
	}

	if parentSnapshotID != "" {
		data["PARENTSNAPSHOTID"] = parentSnapshotID
	}

	resp, err := cli.post("/filesystem", data)
	if err != nil {
		return nil, err
	}

	code := int64(resp.Error["code"].(float64))
	if code != 0 {
		return nil, fmt.Errorf("Clone FS from %s error: %d", parentID, code)
	}

	respData := resp.Data.(map[string]interface{})
	return respData, nil
}

func (cli *Client) SplitCloneFS(fsID string, splitSpeed int, isDeleteParentSnapshot bool) error {
	data := map[string]interface{}{
		"ID":                     fsID,
		"SPLITENABLE":            true,
		"SPLITSPEED":             splitSpeed,
		"ISDELETEPARENTSNAPSHOT": isDeleteParentSnapshot,
	}

	resp, err := cli.put("/filesystem_split_switch", data)
	if err != nil {
		return err
	}

	code := int64(resp.Error["code"].(float64))
	if code != 0 {
		return fmt.Errorf("Split FS %s error: %d", fsID, code)
	}

	return nil
}

func (cli *Client) StopCloneFSSplit(fsID string) error {
	data := map[string]interface{}{
		"ID":          fsID,
		"SPLITENABLE": false,
	}

	resp, err := cli.put("/filesystem_split_switch", data)
	if err != nil {
		return err
	}

	code := int64(resp.Error["code"].(float64))
	if code != 0 {
		return fmt.Errorf("Stop FS %s splitting error: %d", fsID, code)
	}

	return nil
}

func (cli *Client) ExtendFileSystem(fsID string, newCapacity int64) error {
	url := fmt.Sprintf("/filesystem/%s", fsID)
	data := map[string]interface{}{
		"CAPACITY": newCapacity,
	}

	resp, err := cli.put(url, data)
	if err != nil {
		return err
	}

	code := int64(resp.Error["code"].(float64))
	if code != 0 {
		return fmt.Errorf("Extend FS capacity to %d error: %d", newCapacity, code)
	}

	return nil
}

func (cli *Client) ExtendLun(lunID string, newCapacity int64) error {
	data := map[string]interface{}{
		"CAPACITY": newCapacity,
		"ID":       lunID,
	}

	resp, err := cli.put("/lun/expand", data)
	if err != nil {
		return err
	}

	code := int64(resp.Error["code"].(float64))
	if code != 0 {
		return fmt.Errorf("Extend LUN capacity to %d error: %d", newCapacity, code)
	}

	return nil
}

func (cli *Client) GetHyperMetroDomainByName(name string) (map[string]interface{}, error) {
	resp, err := cli.get("/HyperMetroDomain?range=[0-100]")
	if err != nil {
		return nil, err
	}

	code := int64(resp.Error["code"].(float64))
	if code != 0 {
		return nil, fmt.Errorf("Get HyperMetroDomain of name %s error: %d", name, code)
	}
	if resp.Data == nil {
		log.Infof("No HyperMetroDomain %s exist", name)
		return nil, nil
	}

	respData := resp.Data.([]interface{})
	for _, i := range respData {
		domain := i.(map[string]interface{})
		if domain["NAME"].(string) == name {
			return domain, nil
		}
	}

	return nil, nil
}

func (cli *Client) GetHyperMetroDomain(domainID string) (map[string]interface{}, error) {
	url := fmt.Sprintf("/HyperMetroDomain/%s", domainID)
	resp, err := cli.get(url)
	if err != nil {
		return nil, err
	}

	code := int64(resp.Error["code"].(float64))
	if code != 0 {
		return nil, fmt.Errorf("Get HyperMetroDomain %s error: %d", domainID, code)
	}

	respData := resp.Data.(map[string]interface{})
	return respData, nil
}

func (cli *Client) CreateHyperMetroPair(data map[string]interface{}) (map[string]interface{}, error) {
	resp, err := cli.post("/HyperMetroPair", data)
	if err != nil {
		return nil, err
	}

	code := int64(resp.Error["code"].(float64))
	if code != 0 {
		return nil, fmt.Errorf("Create hypermetro %v error: %d", data, code)
	}

	respData := resp.Data.(map[string]interface{})
	return respData, nil
}

func (cli *Client) SyncHyperMetroPair(pairID string) error {
	data := map[string]interface{}{
		"ID": pairID,
	}

	resp, err := cli.put("/HyperMetroPair/synchronize_hcpair", data)
	if err != nil {
		return err
	}

	code := int64(resp.Error["code"].(float64))
	if code != 0 {
		return fmt.Errorf("Sync hypermetro %s error: %d", pairID, code)
	}

	return nil
}

func (cli *Client) StopHyperMetroPair(pairID string) error {
	data := map[string]interface{}{
		"ID": pairID,
	}

	resp, err := cli.put("/HyperMetroPair/disable_hcpair", data)
	if err != nil {
		return err
	}

	code := int64(resp.Error["code"].(float64))
	if code != 0 {
		return fmt.Errorf("Stop hypermetro %s error: %d", pairID, code)
	}

	return nil
}

func (cli *Client) GetHyperMetroPair(pairID string) (map[string]interface{}, error) {
	url := fmt.Sprintf("/HyperMetroPair?filter=ID::%s", pairID)

	resp, err := cli.get(url)
	if err != nil {
		return nil, err
	}

	code := int64(resp.Error["code"].(float64))
	if code != 0 {
		return nil, fmt.Errorf("Get hypermetro %s error: %d", pairID, code)
	}

	if resp.Data == nil {
		log.Infof("Hypermetro %s does not exist", pairID)
		return nil, nil
	}

	respData := resp.Data.([]interface{})
	if len(respData) <= 0 {
		log.Infof("Hypermetro %s does not exist", pairID)
		return nil, nil
	}

	pair := respData[0].(map[string]interface{})
	return pair, nil
}

func (cli *Client) DeleteHyperMetroPair(pairID string) error {
	url := fmt.Sprintf("/HyperMetroPair/%s", pairID)

	resp, err := cli.delete(url, nil)
	if err != nil {
		return err
	}

	code := int64(resp.Error["code"].(float64))
	if code == HYPERMETRO_NOT_EXIST {
		log.Infof("Hypermetro %s to delete does not exist", pairID)
		return nil
	} else if code != 0 {
		return fmt.Errorf("Delete hypermetro %s error: %d", pairID, code)
	}

	return nil
}

func (cli *Client) GetHyperMetroPairByLocalObjID(objID string) (map[string]interface{}, error) {
	url := fmt.Sprintf("/HyperMetroPair?filter=LOCALOBJID::%s", objID)

	resp, err := cli.get(url)
	if err != nil {
		return nil, err
	}

	code := int64(resp.Error["code"].(float64))
	if code != 0 {
		return nil, fmt.Errorf("Get hypermetro of local obj %s error: %d", objID, code)
	}

	if resp.Data == nil {
		log.Infof("Hypermetro of local obj %s does not exist", objID)
		return nil, nil
	}

	respData := resp.Data.([]interface{})
	for _, i := range respData {
		pair := i.(map[string]interface{})
		if pair["LOCALOBJID"] == objID {
			return pair, nil
		}
	}

	log.Infof("Hypermetro of local obj %s does not exist", objID)
	return nil, nil
}

func (cli *Client) CreateClonePair(srcLunID, dstLunID string, cloneSpeed int) (map[string]interface{}, error) {
	data := map[string]interface{}{
		"copyRate":          cloneSpeed,
		"sourceID":          srcLunID,
		"targetID":          dstLunID,
		"isNeedSynchronize": "0",
	}

	resp, err := cli.post("/clonepair/relation", data)
	if err != nil {
		return nil, err
	}

	code := int64(resp.Error["code"].(float64))
	if code != 0 {
		return nil, fmt.Errorf("Create ClonePair from %s to %s, error: %d", srcLunID, dstLunID, code)
	}

	respData := resp.Data.(map[string]interface{})
	return respData, nil
}

func (cli *Client) SyncClonePair(clonePairID string) error {
	data := map[string]interface{}{
		"ID":         clonePairID,
		"copyAction": 0,
	}

	resp, err := cli.put("/clonepair/synchronize", data)
	if err != nil {
		return err
	}

	code := int64(resp.Error["code"].(float64))
	if code != 0 {
		return fmt.Errorf("Sync ClonePair %s error: %d", clonePairID, code)
	}

	return nil
}

func (cli *Client) DeleteClonePair(clonePairID string) error {
	data := map[string]interface{}{
		"ID":             clonePairID,
		"isDeleteDstLun": false,
	}

	resp, err := cli.delete("/clonepair", data)
	if err != nil {
		return err
	}

	code := int64(resp.Error["code"].(float64))
	if code == CLONEPAIR_NOT_EXIST {
		log.Infof("ClonePair %s does not exist while deleting", clonePairID)
		return nil
	}
	if code != 0 {
		return fmt.Errorf("Delete ClonePair %s error: %d", clonePairID, code)
	}

	return nil
}

func (cli *Client) GetClonePairInfo(clonePairID string) (map[string]interface{}, error) {
	url := fmt.Sprintf("/clonepair?filter=ID::%s", clonePairID)

	resp, err := cli.get(url)
	if err != nil {
		return nil, err
	}

	code := int64(resp.Error["code"].(float64))
	if code != 0 {
		return nil, fmt.Errorf("Get ClonePair info %s error: %d", clonePairID, code)
	}

	if resp.Data == nil {
		log.Infof("clonePair %s does not exist", clonePairID)
		return nil, nil
	}

	respData := resp.Data.([]interface{})
	if len(respData) <= 0 {
		log.Infof("clonePair %s does not exist", clonePairID)
		return nil, nil
	}

	clonePair := respData[0].(map[string]interface{})
	return clonePair, nil
}

func (cli *Client) GetRemoteDeviceBySN(sn string) (map[string]interface{}, error) {
	resp, err := cli.get("/remote_device")
	if err != nil {
		return nil, err
	}

	code := int64(resp.Error["code"].(float64))
	if code != 0 {
		return nil, fmt.Errorf("Get remote device %s error: %d", sn, code)
	}

	if resp.Data == nil {
		log.Infof("Remote device %s does not exist", sn)
		return nil, nil
	}

	respData := resp.Data.([]interface{})
	for _, i := range respData {
		device := i.(map[string]interface{})
		if device["SN"] == sn {
			return device, nil
		}
	}

	return nil, nil
}

func (cli *Client) CreateReplicationPair(data map[string]interface{}) (map[string]interface{}, error) {
	resp, err := cli.post("/REPLICATIONPAIR", data)
	if err != nil {
		return nil, err
	}

	code := int64(resp.Error["code"].(float64))
	if code != 0 {
		return nil, fmt.Errorf("Create replication %v error: %d", data, code)
	}

	respData := resp.Data.(map[string]interface{})
	return respData, nil
}

func (cli *Client) SplitReplicationPair(pairID string) error {
	data := map[string]interface{}{
		"ID": pairID,
	}

	resp, err := cli.put("/REPLICATIONPAIR/split", data)
	if err != nil {
		return err
	}

	code := int64(resp.Error["code"].(float64))
	if code != 0 {
		return fmt.Errorf("Split replication pair %s error: %d", pairID, code)
	}

	return nil
}

func (cli *Client) SyncReplicationPair(pairID string) error {
	data := map[string]interface{}{
		"ID": pairID,
	}

	resp, err := cli.put("/REPLICATIONPAIR/sync", data)
	if err != nil {
		return err
	}

	code := int64(resp.Error["code"].(float64))
	if code != 0 {
		return fmt.Errorf("Sync replication pair %s error: %d", pairID, code)
	}

	return nil
}

func (cli *Client) DeleteReplicationPair(pairID string) error {
	url := fmt.Sprintf("/REPLICATIONPAIR/%s", pairID)
	resp, err := cli.delete(url, nil)
	if err != nil {
		return err
	}

	code := int64(resp.Error["code"].(float64))
	if code == REPLICATION_NOT_EXIST {
		log.Infof("Replication pair %s does not exist while deleting", pairID)
		return nil
	}
	if code != 0 {
		return fmt.Errorf("Delete replication pair %s error: %d", pairID, code)
	}

	return nil
}

func (cli *Client) GetReplicationPairByResID(resID string, resType int) ([]map[string]interface{}, error) {
	url := fmt.Sprintf("/REPLICATIONPAIR/associate?ASSOCIATEOBJTYPE=%d&ASSOCIATEOBJID=%s", resType, resID)
	resp, err := cli.get(url)
	if err != nil {
		return nil, err
	}

	code := int64(resp.Error["code"].(float64))
	if code != 0 {
		return nil, fmt.Errorf("get replication pairs resource %s associated error: %d", resID, code)
	}

	if resp.Data == nil {
		log.Infof("Replication pairs resource %s associated does not exist", resID)
		return nil, nil
	}

	var pairs []map[string]interface{}

	respData := resp.Data.([]interface{})
	for _, i := range respData {
		pairs = append(pairs, i.(map[string]interface{}))
	}

	return pairs, nil
}

func (cli *Client) GetReplicationPairByID(pairID string) (map[string]interface{}, error) {
	url := fmt.Sprintf("/REPLICATIONPAIR/%s", pairID)
	resp, err := cli.get(url)
	if err != nil {
		return nil, err
	}

	code := int64(resp.Error["code"].(float64))
	if code != 0 {
		return nil, fmt.Errorf("Get replication pair %s error: %d", pairID, code)
	}

	respData := resp.Data.(map[string]interface{})
	return respData, nil
}

func (cli *Client) GetReplicationvStorePairCount() (int64, error) {
	resp, err := cli.get("/replication_vstorepair/count")
	if err != nil {
		return 0, err
	}

	code := int64(resp.Error["code"].(float64))
	if code != 0 {
		return 0, fmt.Errorf("Get replication vstore pair count error: %d", code)
	}

	respData := resp.Data.(map[string]interface{})
	countStr := respData["COUNT"].(string)
	count, _ := strconv.ParseInt(countStr, 10, 64)

	return count, nil
}

func (cli *Client) GetReplicationvStorePairRange(startRange, endRange int64) ([]interface{}, error) {
	url := fmt.Sprintf("/replication_vstorepair?range=[%d-%d]", startRange, endRange)
	resp, err := cli.get(url)
	if err != nil {
		return nil, err
	}

	code := int64(resp.Error["code"].(float64))
	if code != 0 {
		return nil, fmt.Errorf("Get replication vstore pairs error: %d", code)
	}

	if resp.Data == nil {
		return nil, nil
	}

	respData := resp.Data.([]interface{})
	return respData, nil
}

func (cli *Client) GetReplicationvStorePairByvStore(vStoreID string) (map[string]interface{}, error) {
	url := fmt.Sprintf("/replication_vstorepair/associate?ASSOCIATEOBJTYPE=16442&ASSOCIATEOBJID=%s", vStoreID)
	resp, err := cli.get(url)
	if err != nil {
		return nil, err
	}

	code := int64(resp.Error["code"].(float64))
	if code != 0 {
		return nil, fmt.Errorf("Get replication vstore pair by vstore %s error: %d", vStoreID, code)
	}
	if resp.Data == nil {
		log.Infof("Replication vstore pair of vstore %s does not exist", vStoreID)
		return nil, nil
	}

	respData := resp.Data.([]interface{})
	if len(respData) == 0 {
		log.Infof("Replication vstore pair of vstore %s does not exist", vStoreID)
		return nil, nil
	}

	pair := respData[0].(map[string]interface{})
	return pair, nil
}

func (cli *Client) GetvStoreByName(name string) (map[string]interface{}, error) {
	url := fmt.Sprintf("/vstore?filter=NAME::%s", name)
	resp, err := cli.get(url)
	if err != nil {
		return nil, err
	}

	code := int64(resp.Error["code"].(float64))
	if code != 0 {
		return nil, fmt.Errorf("Get vstore %s error: %d", name, code)
	}
	if resp.Data == nil {
		log.Infof("vstore %s does not exist", name)
		return nil, nil
	}

	respData := resp.Data.([]interface{})
	if len(respData) == 0 {
		log.Infof("vstore %s does not exist", name)
		return nil, nil
	}

	vstore := respData[0].(map[string]interface{})
	return vstore, nil
}

func (cli *Client) GetvStorePairByID(pairID string) (map[string]interface{}, error) {
	url := fmt.Sprintf("/vstore_pair?filter=ID::%s", pairID)
	resp, err := cli.get(url)
	if err != nil {
		return nil, err
	}

	code := int64(resp.Error["code"].(float64))
	if code != 0 {
		return nil, fmt.Errorf("Get vstore pair by ID %s error: %d", pairID, code)
	}
	if resp.Data == nil {
		log.Infof("vstore pair %s does not exist", pairID)
		return nil, nil
	}

	respData := resp.Data.([]interface{})
	if len(respData) == 0 {
		log.Infof("vstore pair %s does not exist", pairID)
		return nil, nil
	}

	pair := respData[0].(map[string]interface{})
	return pair, nil
}

func (cli *Client) GetFSHyperMetroDomain(domainName string) (map[string]interface{}, error) {
	url := "/FsHyperMetroDomain?RUNNINGSTATUS=0"
	resp, err := cli.get(url)
	if err != nil {
		return nil, err
	}

	code := int64(resp.Error["code"].(float64))
	if code != 0 {
		return nil, fmt.Errorf("get filesystem hyperMetro domain %s error: %d", domainName, code)
	}
	if resp.Data == nil {
		log.Infof("hyperMetro domain %s does not exist", domainName)
		return nil, nil
	}

	respData := resp.Data.([]interface{})
	for _, d := range respData {
		domain := d.(map[string]interface{})
		if domain["NAME"].(string) == domainName {
			return domain, nil
		}
	}

	log.Infof("FileSystem hyperMetro domain %s does not exist or is not normal", domainName)
	return nil, nil
}

func (cli *Client) GetRoCEInitiator(initiator string) (map[string]interface{}, error) {
	id := URL.QueryEscape(strings.Replace(initiator, ":", "\\:", -1))
	url := fmt.Sprintf("/NVMe_over_RoCE_initiator?filter=ID::%s", id)
	resp, err := cli.get(url)
	if err != nil {
		return nil, err
	}

	code := int64(resp.Error["code"].(float64))
	if code != 0 {
		return nil, fmt.Errorf("get RoCE initiator %s error: %d", initiator, code)
	}

	if resp.Data == nil {
		log.Infof("RoCE initiator %s does not exist", initiator)
		return nil, nil
	}

	respData := resp.Data.([]interface{})
	if len(respData) == 0 {
		return nil, nil
	}
	ini := respData[0].(map[string]interface{})
	return ini, nil
}

func (cli *Client) GetRoCEInitiatorByID(initiator string) (map[string]interface{}, error) {
	id := URL.QueryEscape(strings.Replace(initiator, ":", "\\:", -1))
	url := fmt.Sprintf("/NVMe_over_RoCE_initiator/%s", id)
	resp, err := cli.get(url)
	if err != nil {
		return nil, err
	}

	code := int64(resp.Error["code"].(float64))
	if code != 0 {
		return nil, fmt.Errorf("get RoCE initiator by ID %s error: %d", initiator, code)
	}

	respData := resp.Data.(map[string]interface{})
	return respData, nil
}

func (cli *Client) AddRoCEInitiator(initiator string) (map[string]interface{}, error) {
	data := map[string]interface{}{
		"ID": initiator,
	}

	resp, err := cli.post("/NVMe_over_RoCE_initiator", data)
	if err != nil {
		return nil, err
	}

	code := int64(resp.Error["code"].(float64))
	if code == OBJECT_ID_NOT_UNIQUE {
		log.Infof("RoCE initiator %s already exists", initiator)
		return cli.GetRoCEInitiatorByID(initiator)
	}
	if code != 0 {
		return nil, fmt.Errorf("add RoCE initiator %s error: %d", initiator, code)
	}

	respData := resp.Data.(map[string]interface{})
	return respData, nil
}

func (cli *Client) AddRoCEInitiatorToHost(initiator, hostID string) error {
	data := map[string]interface{}{
		"ID":               hostID,
		"ASSOCIATEOBJTYPE": 57870,
		"ASSOCIATEOBJID":   initiator,
	}
	resp, err := cli.put("/host/create_associate", data)
	if err != nil {
		return err
	}

	code := int64(resp.Error["code"].(float64))
	if code != 0 {
		return fmt.Errorf("add RoCE initiator %s to host %s error: %d", initiator, hostID, code)
	}

	return nil
}

func (cli *Client) GetRoCEPortalByIP(tgtPortal string) (map[string]interface{}, error) {
	url := fmt.Sprintf("/lif?filter=IPV4ADDR::%s", tgtPortal)
	resp, err := cli.get(url)
	if err != nil {
		return nil, err
	}

	code := int64(resp.Error["code"].(float64))
	if code != 0 {
		return nil, fmt.Errorf("get RoCE by IP %s error: %d", tgtPortal, code)
	}
	if resp.Data == nil {
		log.Infof("RoCE portal %s does not exist", tgtPortal)
		return nil, nil
	}

	respData := resp.Data.([]interface{})
	if len(respData) == 0 {
		log.Infof("RoCE portal %s does not exist", tgtPortal)
		return nil, nil
	}

	portal := respData[0].(map[string]interface{})
	return portal, nil
}

func (cli *Client) GetHostLunId(hostID, lunID string) (string, error) {
	hostLunId := "1"
	url := fmt.Sprintf("/lun/associate?TYPE=11&ASSOCIATEOBJTYPE=21&ASSOCIATEOBJID=%s", hostID)
	resp, err := cli.get(url)
	if err != nil {
		return "", err
	}

	code := int64(resp.Error["code"].(float64))
	if code != 0 {
		return "", fmt.Errorf("get hostLunId of host %s, lun %s error: %d", hostID, lunID, code)
	}

	respData := resp.Data.([]interface{})
	for _, i := range respData {
		hostLunInfo := i.(map[string]interface{})
		if hostLunInfo["ID"].(string) == lunID {
			var associateData map[string]interface{}
			associateDataBytes := []byte(hostLunInfo["ASSOCIATEMETADATA"].(string))
			err := json.Unmarshal(associateDataBytes, &associateData)
			if err != nil {
				return "", nil
			}
			hostLunId = strconv.FormatInt(int64(associateData["HostLUNID"].(float64)), 10)
			break
		}
	}

	return hostLunId, nil
}

func (cli *Client) GetFCTargetWWNs(initiatorWWN string) ([]string, error) {
	url := fmt.Sprintf("/host_link?INITIATOR_TYPE=223&INITIATOR_PORT_WWN=%s", initiatorWWN)
	resp, err := cli.get(url)
	if err != nil {
		return nil, err
	}

	code := int64(resp.Error["code"].(float64))
	if code != 0 {
		return nil, fmt.Errorf("get FC target wwns of initiator %s error: %d", initiatorWWN, code)
	}

	if resp.Data == nil {
		log.Infof("There is no FC target wwn of host initiator wwn %s", initiatorWWN)
		return nil, nil
	}

	var tgtWWNs []string
	respData := resp.Data.([]interface{})
	for _, tgt := range respData {
		tgtPort := tgt.(map[string]interface{})
		tgtWWNs = append(tgtWWNs, tgtPort["TARGET_PORT_WWN"].(string))
	}

	return tgtWWNs, nil
}<|MERGE_RESOLUTION|>--- conflicted
+++ resolved
@@ -1681,13 +1681,8 @@
 	}
 
 	days := time.Unix(utcTime, 0).Format("2006-01-02")
-<<<<<<< HEAD
-	utcZeroTime, err  := time.ParseInLocation("2006-01-02", days, time.UTC)
-	if err !=nil {
-=======
 	utcZeroTime, err := time.ParseInLocation("2006-01-02", days, time.UTC)
 	if err != nil {
->>>>>>> 0502e69b
 		return nil, err
 	}
 
