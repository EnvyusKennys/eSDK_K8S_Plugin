/*
 Copyright (c) Huawei Technologies Co., Ltd. 2021-2021. All rights reserved.

 Licensed under the Apache License, Version 2.0 (the "License");
 you may not use this file except in compliance with the License.
 You may obtain a copy of the License at
      http://www.apache.org/licenses/LICENSE-2.0
 Unless required by applicable law or agreed to in writing, software
 distributed under the License is distributed on an "AS IS" BASIS,
 WITHOUT WARRANTIES OR CONDITIONS OF ANY KIND, either express or implied.
 See the License for the specific language governing permissions and
 limitations under the License.
*/

// Package attacher provide storage mapping or unmapping
package attacher

import (
	"errors"
	"fmt"
	"net"
	"strings"

<<<<<<< HEAD
	"connector"
	_ "connector/iscsi"
	_ "connector/local"
	"proto"
	"storage/fusionstorage/client"
	"utils"
	"utils/log"
=======
	"github.com/Huawei/eSDK_K8S_Plugin/src/connector"
	_ "github.com/Huawei/eSDK_K8S_Plugin/src/connector/iscsi"
	_ "github.com/Huawei/eSDK_K8S_Plugin/src/connector/local"
	"github.com/Huawei/eSDK_K8S_Plugin/src/proto"
	"github.com/Huawei/eSDK_K8S_Plugin/src/storage/fusionstorage/client"
	"github.com/Huawei/eSDK_K8S_Plugin/src/utils"
	"github.com/Huawei/eSDK_K8S_Plugin/src/utils/log"
>>>>>>> 0502e69b
)

type Attacher struct {
	cli      *client.Client
	protocol string
	invoker  string
	portals  []string
	hosts    map[string]string
	alua     map[string]interface{}
}

const (
	DISABLE_ALUA = "Disable_alua"
)

func NewAttacher(cli *client.Client, protocol, invoker string, portals []string,
	hosts map[string]string, alua map[string]interface{}) *Attacher {
	return &Attacher{
		cli:      cli,
		protocol: protocol,
		invoker:  invoker,
		portals:  portals,
		hosts:    hosts,
		alua:     alua,
	}
}

func (p *Attacher) getHostName(parameters map[string]interface{}) (string, error) {
	hostName, ok := parameters["HostName"].(string)
	if !ok {
		var err error

		hostName, err = utils.GetHostName()
		if err != nil {
			return "", err
		}
	}

	return hostName, nil
}

func (p *Attacher) parseISCSIPortal(iscsiPortal map[string]interface{}) string {
	if iscsiPortal["iscsiStatus"] != "active" {
		log.Errorf("ISCSI portal %v is not active", iscsiPortal)
		return ""
	}

	portal := iscsiPortal["iscsiPortal"].(string)

	portalSplit := strings.Split(portal, ":")
	if len(portalSplit) < 2 {
		log.Errorf("ISCSI portal %s is invalid", portal)
		return ""
	}

	ipStr := strings.Join(portalSplit[:len(portalSplit)-1], ":")
	ip := net.ParseIP(ipStr)
	if ip == nil {
		log.Errorf("ISCSI IP %s is invalid", ipStr)
		return ""
	}

	return ip.String()
}

func (p *Attacher) needUpdateIscsiHost(host map[string]interface{}, hostAlua map[string]interface{}) bool {
	switchoverMode, ok := hostAlua["switchoverMode"]
	if !ok {
		return false
	}

	if switchoverMode != host["switchoverMode"] {
		return true
	} else if host["switchoverMode"] == DISABLE_ALUA {
		return false
	}

	pathType, ok := hostAlua["pathType"]
	if ok && pathType != host["pathType"] {
		return true
	}

	return false
}

func (p *Attacher) createIscsiHost(hostName string) error {
	host, err := p.cli.GetHostByName(hostName)
	if err != nil {
		return err
	}

	hostAlua := utils.GetAlua(p.alua, hostName)

	if host == nil {
		err = p.cli.CreateHost(hostName, hostAlua)
	} else if hostAlua != nil && p.needUpdateIscsiHost(host, hostAlua) {
		err = p.cli.UpdateHost(hostName, hostAlua)
	}

	return err
}

func (p *Attacher) getTargetPortals() ([]string, []string, error) {
	nodeResultList, err := p.cli.QueryIscsiPortal()
	if err != nil {
		log.Errorf("Get ISCSI portals error: %v", err)
		return nil, nil, err
	}

	validIPs := map[string]bool{}
	validIQNs := map[string]string{}
	for _, i := range nodeResultList {
		if i["status"] != "successful" {
			continue
		}

		iscsiPortalList, exist := i["iscsiPortalList"].([]interface{})
		if !exist {
			continue
		}

		for _, portal := range iscsiPortalList {
			iscsiPortal := portal.(map[string]interface{})
			ip := p.parseISCSIPortal(iscsiPortal)
			if len(ip) > 0 {
				validIPs[ip] = true
				validIQNs[ip] = iscsiPortal["targetName"].(string)
			}
		}
	}

	var tgtPortals []string
	var tgtIQNs []string
	for _, portal := range p.portals {
		ip := net.ParseIP(portal).String()
		if !validIPs[ip] {
			log.Warningf("Config ISCSI portal %s is not valid", ip)
			continue
		}

		formatIP := fmt.Sprintf("%s:3260", ip)
		tgtPortals = append(tgtPortals, formatIP)
		tgtIQNs = append(tgtIQNs, validIQNs[ip])
	}

	if tgtPortals == nil {
		msg := fmt.Sprintf("All config portal %s is not valid", p.portals)
		log.Errorln(msg)
		return nil, nil, errors.New(msg)
	}

	return tgtPortals, tgtIQNs, nil
}

func (p *Attacher) attachIscsiInitiatorToHost(hostName string) error {
	initiatorName, err := proto.GetISCSIInitiator()
	if err != nil {
		return err
	}

	initiator, err := p.cli.GetInitiatorByName(initiatorName)
	if err != nil {
		return err
	}

	var addInitiator bool

	if initiator == nil {
		err := p.cli.CreateInitiator(initiatorName)
		if err != nil {
			return err
		}

		addInitiator = true
	} else {
		host, err := p.cli.QueryHostByPort(initiatorName)
		if err != nil {
			return err
		}

		if len(host) == 0 {
			addInitiator = true
		} else if host != hostName {
			return fmt.Errorf("ISCSI initiator %s is already associated to another host %s", initiatorName, host)
		}
	}

	if addInitiator {
		err := p.cli.AddPortToHost(initiatorName, hostName)
		if err != nil {
			return err
		}
	}

	return nil
}

func (p *Attacher) isVolumeAddToHost(lunName, hostName string) (bool, error) {
	hosts, err := p.cli.QueryHostOfVolume(lunName)
	if err != nil {
		return false, err
	}

	for _, i := range hosts {
		if i["hostName"].(string) == hostName {
			return true, nil
		}
	}

	return false, nil
}

func (p *Attacher) doMapping(lunName, hostName string) (string, error) {
	lun, err := p.cli.GetVolumeByName(lunName)
	if err != nil {
		log.Errorf("Get lun %s error: %v", lunName, err)
		return "", err
	}
	if lun == nil {
		msg := fmt.Sprintf("Lun %s not exist for attaching", lunName)
		log.Errorln(msg)
		return "", errors.New(msg)
	}

	if p.protocol == "iscsi" {
		isAdded, err := p.isVolumeAddToHost(lunName, hostName)
		if err != nil {
			return "", err
		}

		if !isAdded {
			err := p.cli.AddLunToHost(lunName, hostName)
			if err != nil {
				return "", err
			}
		}
	} else {
		manageIP, exist := p.hosts[hostName]
		if !exist {
			return "", fmt.Errorf("No manage IP configured for host %s", hostName)
		}

		err := p.cli.AttachVolume(lunName, manageIP)
		if err != nil {
			return "", err
		}
	}

	return lun["wwn"].(string), nil
}

func (p *Attacher) doUnmapping(lunName, hostName string) (string, error) {
	lun, err := p.getLunInfo(lunName)
	if lun == nil {
		return "", err
	}

	if p.protocol == "iscsi" {
		isAdded, err := p.isVolumeAddToHost(lunName, hostName)
		if err != nil {
			return "", err
		}

		if isAdded {
			err := p.cli.DeleteLunFromHost(lunName, hostName)
			if err != nil {
				return "", err
			}
		}
	} else {
		manageIP, exist := p.hosts[hostName]
		if !exist {
			return "", fmt.Errorf("No manage IP configured for host %s", hostName)
		}

		err := p.cli.DetachVolume(lunName, manageIP)
		if err != nil {
			return "", err
		}
	}

	return lun["wwn"].(string), nil
}

func (p *Attacher) getMappingProperties(wwn, hostLunId string, volumeUseMultiPath bool) (
	map[string]interface{}, error) {
	tgtPortals, tgtIQNs, err := p.getTargetPortals()
	if err != nil {
		return nil, err
	}

	lenPortals := len(tgtPortals)
	var tgtHostLUNs []string
	for i := 0; i < lenPortals; i++ {
		tgtHostLUNs = append(tgtHostLUNs, hostLunId)
	}

	connectInfo := map[string]interface{}{
		"tgtLunWWN":          wwn,
		"tgtPortals":         tgtPortals,
		"tgtIQNs":            tgtIQNs,
		"tgtHostLUNs":        tgtHostLUNs,
<<<<<<< HEAD
		"volumeUseMultiPath": volumeUseMultiPath,}
=======
		"volumeUseMultiPath": volumeUseMultiPath}
>>>>>>> 0502e69b
	return connectInfo, nil
}

func (p *Attacher) iSCSIControllerAttach(lunName string, parameters map[string]interface{}) (
	map[string]interface{}, error) {
	hostName, err := p.getHostName(parameters)
	if err != nil {
		log.Errorf("Get host name error: %v", err)
		return nil, err
	}

	err = p.createIscsiHost(hostName)
	if err != nil {
		log.Errorf("Create iSCSI host %s error: %v", hostName, err)
		return nil, err
	}

	err = p.attachIscsiInitiatorToHost(hostName)
	if err != nil {
		return nil, err
	}

	lun, err := p.cli.GetVolumeByName(lunName)
	if err != nil {
		log.Errorf("Get lun %s error: %v", lunName, err)
		return nil, err
	}
	if lun == nil {
		msg := fmt.Sprintf("Lun %s not exist for attaching", lunName)
		log.Errorln(msg)
		return nil, errors.New(msg)
	}

	isAdded, err := p.isVolumeAddToHost(lunName, hostName)
	if err != nil {
		return nil, err
	}

	if !isAdded {
		err := p.cli.AddLunToHost(lunName, hostName)
		if err != nil {
			return nil, err
		}
	}

	hostLunId, err := p.cli.GetHostLunId(hostName, lunName)
	if err != nil {
		return nil, err
	}

	volumeUseMultiPath, ok := parameters["volumeUseMultiPath"].(bool)
	if !ok {
		volumeUseMultiPath = true
	}

	return p.getMappingProperties(lun["wwn"].(string), hostLunId, volumeUseMultiPath)
}

func (p *Attacher) SCSIControllerAttach(lunName string, parameters map[string]interface{}) (string, error) {
	hostName, err := p.getHostName(parameters)
	if err != nil {
		log.Errorf("Get host name error: %v", err)
		return "", err
	}

	lun, err := p.cli.GetVolumeByName(lunName)
	if err != nil {
		log.Errorf("Get lun %s error: %v", lunName, err)
		return "", err
	}
	if lun == nil {
		msg := fmt.Sprintf("Lun %s not exist for attaching", lunName)
		log.Errorln(msg)
		return "", errors.New(msg)
	}

	manageIP, exist := p.hosts[hostName]
	if !exist {
		return "", fmt.Errorf("No manage IP configured for host %s", hostName)
	}

	err = p.cli.AttachVolume(lunName, manageIP)
	if err != nil {
		return "", err
	}

	return lun["wwn"].(string), nil
}

func (p *Attacher) ControllerDetach(lunName string, parameters map[string]interface{}) (string, error) {
	hostName, err := p.getHostName(parameters)
	if err != nil {
		log.Errorf("Get host name error: %v", err)
		return "", err
	}
	if hostName == "" {
		log.Infof("Host doesn't exist while detaching %s", lunName)
		return "", nil
	}

	wwn, err := p.doUnmapping(lunName, hostName)
	if err != nil {
		log.Errorf("Unmapping LUN %s from host %s error: %v", lunName, hostName, err)
		return "", err
	}

	return wwn, nil
}

func (p *Attacher) NodeStage(lunName string, parameters map[string]interface{}) (*connector.ConnectInfo, error) {
	var conn connector.Connector
	var mappingInfo map[string]interface{}
	var err error
	if p.protocol == "iscsi" {
		mappingInfo, err = p.iSCSIControllerAttach(lunName, parameters)
		if err != nil {
			return nil, err
		}

		conn = connector.GetConnector(connector.ISCSIDriver)
	} else {
		tgtLunWWN, err := p.SCSIControllerAttach(lunName, parameters)
		if err != nil {
			return nil, err
		}

		mappingInfo = map[string]interface{}{"tgtLunWWN": tgtLunWWN}
		conn = connector.GetConnector(connector.LocalDriver)
	}

	return &connector.ConnectInfo{
		Conn:        conn,
		MappingInfo: mappingInfo,
	}, nil
}

func (p *Attacher) NodeUnstage(lunName string, parameters map[string]interface{}) (*connector.DisConnectInfo, error) {
	lun, err := p.getLunInfo(lunName)
	if lun == nil {
		return nil, err
	}

	var conn connector.Connector
	if p.protocol == "iscsi" {
		conn = connector.GetConnector(connector.ISCSIDriver)
	} else {
		conn = connector.GetConnector(connector.LocalDriver)
	}

	tgtLunWWN, ok := lun["wwn"].(string)
	if !ok {
		return nil, errors.New("there is no wwn in lun info")
	}

	return &connector.DisConnectInfo{
		Conn:   conn,
		TgtLun: tgtLunWWN,
	}, nil
}

func (p *Attacher) getLunInfo(lunName string) (map[string]interface{}, error) {
	lun, err := p.cli.GetVolumeByName(lunName)
	if err != nil {
		log.Errorf("Get lun %s error: %v", lunName, err)
		return nil, err
	}
	if lun == nil {
		log.Infof("LUN %s doesn't exist while detaching", lunName)
		return nil, nil
	}
	return lun, nil
}<|MERGE_RESOLUTION|>--- conflicted
+++ resolved
@@ -21,15 +21,6 @@
 	"net"
 	"strings"
 
-<<<<<<< HEAD
-	"connector"
-	_ "connector/iscsi"
-	_ "connector/local"
-	"proto"
-	"storage/fusionstorage/client"
-	"utils"
-	"utils/log"
-=======
 	"github.com/Huawei/eSDK_K8S_Plugin/src/connector"
 	_ "github.com/Huawei/eSDK_K8S_Plugin/src/connector/iscsi"
 	_ "github.com/Huawei/eSDK_K8S_Plugin/src/connector/local"
@@ -37,7 +28,6 @@
 	"github.com/Huawei/eSDK_K8S_Plugin/src/storage/fusionstorage/client"
 	"github.com/Huawei/eSDK_K8S_Plugin/src/utils"
 	"github.com/Huawei/eSDK_K8S_Plugin/src/utils/log"
->>>>>>> 0502e69b
 )
 
 type Attacher struct {
@@ -340,11 +330,7 @@
 		"tgtPortals":         tgtPortals,
 		"tgtIQNs":            tgtIQNs,
 		"tgtHostLUNs":        tgtHostLUNs,
-<<<<<<< HEAD
-		"volumeUseMultiPath": volumeUseMultiPath,}
-=======
 		"volumeUseMultiPath": volumeUseMultiPath}
->>>>>>> 0502e69b
 	return connectInfo, nil
 }
 
