package connector

import (
	"fmt"

<<<<<<< HEAD
	"utils/log"
=======
	"github.com/Huawei/eSDK_K8S_Plugin/src/utils/log"
>>>>>>> 0502e69b
)

const (
	FCDriver               = "fibreChannel"
	FCNVMeDriver           = "FC-NVMe"
	ISCSIDriver            = "iSCSI"
	RoCEDriver             = "RoCE"
	LocalDriver            = "Local"
	NFSDriver              = "NFS"
	MountFSType            = "fs"
	MountBlockType         = "block"
	flushMultiPathInternal = 20
	intNumFour             = 4
	deviceWWidLength       = 4
	halfMiDataLength       = 524288
)

var connectors = map[string]Connector{}

type Connector interface {
	ConnectVolume(map[string]interface{}) (string, error)
	DisConnectVolume(string) error
}

// DisConnectInfo defines the fields of disconnect volume
type DisConnectInfo struct {
	Conn   Connector
	TgtLun string
}

// ConnectInfo defines the fields of connect volume
type ConnectInfo struct {
	Conn        Connector
	MappingInfo map[string]interface{}
}

func GetConnector(cType string) Connector {
	if cnt, exist := connectors[cType]; exist {
		return cnt
	}

	log.Errorf("%s is not registered to connector", cType)
	return nil
}

func RegisterConnector(cType string, cnt Connector) error {
	if _, exist := connectors[cType]; exist {
		return fmt.Errorf("connector %s already exists", cType)
	}

	connectors[cType] = cnt
	return nil
}<|MERGE_RESOLUTION|>--- conflicted
+++ resolved
@@ -3,11 +3,7 @@
 import (
 	"fmt"
 
-<<<<<<< HEAD
-	"utils/log"
-=======
 	"github.com/Huawei/eSDK_K8S_Plugin/src/utils/log"
->>>>>>> 0502e69b
 )
 
 const (
