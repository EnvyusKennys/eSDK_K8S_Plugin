/*
 Copyright (c) Huawei Technologies Co., Ltd. 2021-2021. All rights reserved.

 Licensed under the Apache License, Version 2.0 (the "License");
 you may not use this file except in compliance with the License.
 You may obtain a copy of the License at
      http://www.apache.org/licenses/LICENSE-2.0
 Unless required by applicable law or agreed to in writing, software
 distributed under the License is distributed on an "AS IS" BASIS,
 WITHOUT WARRANTIES OR CONDITIONS OF ANY KIND, either express or implied.
 See the License for the specific language governing permissions and
 limitations under the License.
*/

// Package nfs to mount or unmount filesystem
package nfs

import (
	"errors"
	"fmt"
	"io/ioutil"
	"os"
	"os/exec"
	"path/filepath"
	"strings"
	"time"

	"github.com/Huawei/eSDK_K8S_Plugin/src/connector"
	"github.com/Huawei/eSDK_K8S_Plugin/src/utils"
	"github.com/Huawei/eSDK_K8S_Plugin/src/utils/log"
)

type connectorInfo struct {
	srcType    string
	sourcePath string
	targetPath string
	fsType     string
	mntFlags   string
}

func parseNFSInfo(connectionProperties map[string]interface{}) (*connectorInfo, error) {
	var con connectorInfo
	srcType, typeExist := connectionProperties["srcType"].(string)
	if !typeExist || srcType == "" {
		msg := "there are no srcType in the connection info"
		log.Errorln(msg)
		return nil, errors.New(msg)
	}

	sourcePath, srcPathExist := connectionProperties["sourcePath"].(string)
	if !srcPathExist || sourcePath == "" {
		msg := "there are no source path in the connection info"
		log.Errorln(msg)
		return nil, errors.New(msg)
	}

	targetPath, tgtPathExist := connectionProperties["targetPath"].(string)
	if !tgtPathExist || targetPath == "" {
		msg := "there are no target path in the connection info"
		log.Errorln(msg)
		return nil, errors.New(msg)
	}

	fsType, _ := connectionProperties["fsType"].(string)
	if fsType == "" {
		fsType = "ext4"
	}

	mntFlags, _ := connectionProperties["mountFlags"].(string)

	con.srcType = srcType
	con.sourcePath = sourcePath
	con.targetPath = targetPath
	con.fsType = fsType
	con.mntFlags = mntFlags
	return &con, nil
}

func tryConnectVolume(connMap map[string]interface{}) error {
	conn, err := parseNFSInfo(connMap)
	if err != nil {
		return err
	}

	switch conn.srcType {
	case "block":
		_, err = connector.ReadDevice(conn.sourcePath)
		if err != nil {
			return err
		}

		err = mountDisk(conn.sourcePath, conn.targetPath, conn.fsType, conn.mntFlags)
		if err != nil {
			return err
		}
	case "fs":
		err = mountFS(conn.sourcePath, conn.targetPath, conn.mntFlags)
		if err != nil {
			return err
		}
	default:
		return errors.New("volume device not found")
	}
	return nil
}

func preMount(sourcePath, targetPath string, checkSourcePath bool) error {
	if checkSourcePath {
		if _, err := os.Stat(sourcePath); err != nil && os.IsNotExist(err) {
			return errors.New("source path does not exist")
		}
	}

	if _, err := os.Stat(targetPath); err != nil && os.IsNotExist(err) {
		if err := os.MkdirAll(targetPath, 0750); err != nil {
			return errors.New("can not create a target path")
		}
	}
	return nil
}

func mountFS(sourcePath, targetPath, flags string) error {
	return mountUnix(sourcePath, targetPath, flags, false)
}

func readMountPoints() (map[string]string, error) {
	data, err := ioutil.ReadFile("/proc/mounts")
	if err != nil {
		log.Errorf("Read the mount file error: %v", err)
		return nil, err
	}

	mountMap := make(map[string]string)
	for _, line := range strings.Split(string(data), "\n") {
		if strings.TrimSpace(line) != "" {
			splitValue := strings.Split(line, " ")
			if len(splitValue) >= 2 && splitValue[0] != "#" {
				mountMap[splitValue[1]] = splitValue[0]
			}
		}
	}
	return mountMap, nil
}

func compareMountPath(sourcePath, mountSourcePath string) error {
	// the mount source path is like: /dev/mapper/mpath<x> or /dev/sd<x>
	// but the source path is like: /dev/dm-<n> or /dev/sd<n>.
	// The relationship of these two path as follows:
	//     lrwxrwxrwx 1 root root 7 Aug 1 17:13 /dev/mapper/mpathc -> ../dm-3
	_, err := connector.ReadDevice(mountSourcePath)
	if err != nil {
		return err
	}

	mountRealPath, err := filepath.EvalSymlinks(mountSourcePath)
	if err != nil {
		return err
	}

	sourceRealPath, err := filepath.EvalSymlinks(sourcePath)
	if err != nil {
		return err
	}

	if sourceRealPath != mountRealPath {
		msg := fmt.Sprintf("The source path is %s, the real path is %s",
			sourcePath, mountRealPath)
		log.Errorln(msg)
		return errors.New(msg)
	}

	return nil
}

func mountUnix(sourcePath, targetPath, flags string, checkSourcePath bool) error {
	var output string
	var err error
	err = preMount(sourcePath, targetPath, checkSourcePath)
	if err != nil {
		return err
	}

	mountMap, err := readMountPoints()
	value, exist := mountMap[targetPath]
	if exist {
		// checkSourcePath means the source is block type, need to check the realpath
		if checkSourcePath {
			err := compareMountPath(sourcePath, value)
			if err != nil {
				return err
			}
			log.Infof("%s is already mount to %s", sourcePath, targetPath)
			return nil
		}

		// if the checkSourcePath is false, check the filesystem by comparing the sourcePath and mountPath
		if value == sourcePath {
			log.Infof("Mount %s to %s is already exist", sourcePath, targetPath)
			return nil
		}

		msg := fmt.Sprintf("The mount %s is already exist, but the source path is not %s, instead of %s",
			targetPath, sourcePath, value)
		log.Errorln(msg)
		return errors.New(msg)
	}

	if flags != "" {
		output, err = utils.ExecShellCmd("mount %s %s -o %s", sourcePath, targetPath, flags)
	} else {
		output, err = utils.ExecShellCmd("mount %s %s", sourcePath, targetPath)
	}

	if err != nil {
		log.Errorf("Mount %s to %s error: %s", sourcePath, targetPath, output)
		return err
	}

	return nil
}

func getFSType(sourcePath string) (string, error) {
	// the errorCode 2 means an unFormatted filesystem and the unavailable filesystem. So ensure the device is
	// available before calling command blkid
	if exist, err := utils.PathExist(sourcePath); !exist {
		return "", fmt.Errorf("find the device %s failed before get filesystem info, error: %v", sourcePath, err)
	}

	output, err := utils.ExecShellCmd("blkid -o udev %s", sourcePath)
	if err != nil {
		if errCode, ok := err.(*exec.ExitError); ok && errCode.ExitCode() == 2 {
			log.Infof("Query fs of %s, output: %s, error: %s", sourcePath, output, err)
			if formatted, err := connector.IsDeviceFormatted(sourcePath); err != nil {
				return "", fmt.Errorf("check device %s formatted failed, error: %v", sourcePath, err)
			} else if formatted {
				return "", fmt.Errorf("the device %s is formatted, error: %v", sourcePath, err)
			}

			return "", nil
		}
		return "", err
	}

	for _, out := range strings.Split(output, "\n") {
		fsInfo := strings.Split(out, "=")
		if len(fsInfo) == 2 && fsInfo[0] == "ID_FS_TYPE" {
			return fsInfo[1], nil
		}
	}

	return "", errors.New("get fsType failed")
}

func formatDisk(sourcePath, fsType, diskSizeType string) error {
	var cmd string
	switch diskSizeType {
	case "default":
		cmd = fmt.Sprintf("mkfs -t %s -F %s", fsType, sourcePath)
	case "big":
		cmd = fmt.Sprintf("mkfs -t %s -T big -F %s", fsType, sourcePath)
	case "huge":
		cmd = fmt.Sprintf("mkfs -t %s -T huge -F %s", fsType, sourcePath)
	case "large":
		cmd = fmt.Sprintf("mkfs -t %s -T largefile -F %s", fsType, sourcePath)
	case "veryLarge":
		cmd = fmt.Sprintf("mkfs -t %s -T largefile4 -F %s", fsType, sourcePath)
	}
	output, err := utils.ExecShellCmd(cmd)
	if err != nil {
		if strings.Contains(output, "in use by the system") {
			log.Infof("The disk %s is in formatting, wait for 10 second", sourcePath)
			time.Sleep(time.Second * formatWaitInternal)
			return errors.New("the disk is in formatting, please wait")
		}
		log.Errorf("Couldn't mkfs %s to %s: %s", sourcePath, fsType, output)
		return err
	}
	return nil
}

func getDiskSizeType(sourcePath string) (string, error) {
	size, err := connector.GetDeviceSize(sourcePath)
	if err != nil {
		log.Errorf("Failed to get size from %s, error is %s", sourcePath, err)
		return "", err
	}

	log.Infof("Get disk %s's size: %d", sourcePath, size)
	if size <= halfTiSizeBytes {
		return "default", nil
	} else if size > halfTiSizeBytes && size <= oneTiSizeBytes {
		return "big", nil
	} else if size > oneTiSizeBytes && size <= tenTiSizeBytes {
		return "huge", nil
	} else if size > tenTiSizeBytes && size <= hundredTiSizeBytes {
		return "large", nil
	} else if size > hundredTiSizeBytes && size <= halfPiSizeBytes {
		return "veryLarge", nil
	}

	// if the size bigger than 512TiB, mark it is a large disk, more info: /etc/mke2fs.conf
	return "", errors.New("the disk size does not support")
}

func mountDisk(sourcePath, targetPath, fsType, flags string) error {
	var err error
	existFsType, err := getFSType(sourcePath)
	if err != nil {
		return err
	}

	if existFsType == "" {
		// check this disk is in formatting
		inFormatting, err := connector.IsInFormatting(sourcePath, fsType)
		if err != nil {
			return err
		}

		if inFormatting {
			log.Infof("Device %s is in formatting, no need format again. Wait 10 seconds", sourcePath)
			time.Sleep(time.Second * formatWaitInternal)
			return errors.New("the disk is in formatting, please wait")
		}

		diskSizeType, err := getDiskSizeType(sourcePath)
		if err != nil {
			return err
		}

		err = formatDisk(sourcePath, fsType, diskSizeType)
		if err != nil {
			return err
		}

		err = mountUnix(sourcePath, targetPath, flags, true)
		if err != nil {
			return err
		}
	} else {
		err = mountUnix(sourcePath, targetPath, flags, true)
		if err != nil {
			return err
		}

		err = connector.ResizeMountPath(targetPath)
		if err != nil {
			log.Errorf("Resize mount path %s err %s", targetPath, err)
			return err
		}
	}
	return nil
}

func unmountUnix(targetPath string) error {
	_, err := os.Stat(targetPath)
	if err != nil && os.IsNotExist(err) {
		return nil
	}

	output, err := utils.ExecShellCmd("umount %s", targetPath)
	if err != nil && !(strings.Contains(output, "not mounted") ||
		strings.Contains(output, "not found")) {
		log.Errorf("Unmount %s error: %s", targetPath, output)
		return err
	}

	return nil
}

func removeTargetPath(targetPath string) error {
	_, err := os.Stat(targetPath)
	if err != nil && os.IsNotExist(err) {
		return nil
	}

	if err != nil && !os.IsNotExist(err) {
		msg := fmt.Sprintf("get target path %s state error %v", targetPath, err)
		log.Errorln(msg)
		return errors.New(msg)
	}

	if err := os.RemoveAll(targetPath); err != nil {
		msg := fmt.Sprintf("remove target path %s error %v", targetPath, err)
		log.Errorln(msg)
		return errors.New(msg)
	}
	return nil
}

func tryDisConnectVolume(targetPath string) error {
<<<<<<< HEAD
	err :=  unmountUnix(targetPath)
=======
	err := unmountUnix(targetPath)
>>>>>>> 0502e69b
	if err != nil {
		return err
	}
	return removeTargetPath(targetPath)
}<|MERGE_RESOLUTION|>--- conflicted
+++ resolved
@@ -388,11 +388,7 @@
 }
 
 func tryDisConnectVolume(targetPath string) error {
-<<<<<<< HEAD
-	err :=  unmountUnix(targetPath)
-=======
 	err := unmountUnix(targetPath)
->>>>>>> 0502e69b
 	if err != nil {
 		return err
 	}
